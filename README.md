# CLK Hash

Python implementation of cryptographic longterm key hashing. Supports Python versions 2.7+, 3.4+

This is as described by Rainer Schnell, Tobias Bachteler, and Jörg Reiher in
[A Novel Error-Tolerant Anonymous Linking Code](http://www.record-linkage.de/-download=wp-grlc-2011-02.pdf)

[![Documentation Status](https://readthedocs.org/projects/clkhash/badge/?version=latest)](http://clkhash.readthedocs.io/en/latest/?badge=latest)

[![Build Status](https://travis-ci.org/n1analytics/clkhash.svg?branch=master)](https://travis-ci.org/n1analytics/clkhash)

## Installation

Install clkhash with all dependencies using pip:

    pip install clkhash

If the installation of `bitarray` fails on Windows you may need to install the appropriate
[Visual Studio C++ compiler](https://wiki.python.org/moin/WindowsCompilers) for your version
of Python; this is required because the `bitarray` library compiles a C extension.

## Documentation

[https://clkhash.readthedocs.io](https://clkhash.readthedocs.io/en/latest/)


## CLI Tool

After installation of the clkhash library you should have a `clkutil` program in your path.
Alternatively you can use `python -m clkhash.cli`.

This command line tool can be used to process PII data into Cryptographic Longterm Keys.
<<<<<<< HEAD
The tool also has an option for generating fake PII data, and commands to upload hashes to an entity matching service.
=======
The tool also has an option for generating fake PII data, and commands to upload hashes to an 
entity matching service.
>>>>>>> f1c11410

```
$ clkutil generate 1000 fake-pii-out.csv
$ head -n 4  fake-pii-out.csv
INDEX,NAME freetext,DOB YYYY/MM/DD,GENDER M or F
0,Libby Slemmer,1933/09/13,F
1,Garold Staten,1928/11/23,M
2,Yaritza Edman,1972/11/30,F
```

A schema is required to hash this data. You can retrieve the default schema with

    $ clkutil generate-default-schema fake-pii-schema.json

or you can make your own.

To hash this data using its schema, with the shared secret keys `horse` and `staple`:

    $ clkutil hash fake-pii-out.csv horse staple fake-pii-schema.json /tmp/fake-clk.json
    CLK data written to /tmp/fake-clk.json


Note the keys should only be shared with the other entity - and not with anyone carrying out
the record linkage.

To use the command line tool without installing `clkhash`, install the dependencies, then run:

    python -m clkhash.cli

## clkhash api

To hash a CSV file of entities using the default schema:

```python
from clkhash import clk, randomnames
fake_pii_schema = randomnames.NameList.SCHEMA
clks = clk.generate_clk_from_csv(open('fake-pii-out.csv','r'), ('key1', 'key2'), fake_pii_schema)
```
<<<<<<< HEAD

## Benchmark

```
$ python -m clkhash.cli benchmark
10000 hashes in 1.524871 seconds. 6.56 KH/s
```

As a rule of thumb a single modern core will hash around 1M entities in about 20 minutes.


# Tests

Run unit tests and print out code coverage with `py.test`:

```
$ python -m pytest --cov=clkhash
```

Note several tests will be skipped by default. To enable the command
line tests set the  `INCLUDE_CLI` environment variable. To enable
the tests which interact with an entity service set the
`TEST_ENTITY_SERVICE` environment variable to the target service's
address.

```
$ TEST_ENTITY_SERVICE= INCLUDE_CLI= python -m pytest --cov=clkhash
```


# Static Typechecking

```
$ mypy clkhash --ignore-missing-imports --strict-optional --no-implicit-optional --disallow-untyped-calls
```
=======
>>>>>>> f1c11410
<|MERGE_RESOLUTION|>--- conflicted
+++ resolved
@@ -30,12 +30,7 @@
 Alternatively you can use `python -m clkhash.cli`.
 
 This command line tool can be used to process PII data into Cryptographic Longterm Keys.
-<<<<<<< HEAD
 The tool also has an option for generating fake PII data, and commands to upload hashes to an entity matching service.
-=======
-The tool also has an option for generating fake PII data, and commands to upload hashes to an 
-entity matching service.
->>>>>>> f1c11410
 
 ```
 $ clkutil generate 1000 fake-pii-out.csv
@@ -73,42 +68,4 @@
 from clkhash import clk, randomnames
 fake_pii_schema = randomnames.NameList.SCHEMA
 clks = clk.generate_clk_from_csv(open('fake-pii-out.csv','r'), ('key1', 'key2'), fake_pii_schema)
-```
-<<<<<<< HEAD
-
-## Benchmark
-
-```
-$ python -m clkhash.cli benchmark
-10000 hashes in 1.524871 seconds. 6.56 KH/s
-```
-
-As a rule of thumb a single modern core will hash around 1M entities in about 20 minutes.
-
-
-# Tests
-
-Run unit tests and print out code coverage with `py.test`:
-
-```
-$ python -m pytest --cov=clkhash
-```
-
-Note several tests will be skipped by default. To enable the command
-line tests set the  `INCLUDE_CLI` environment variable. To enable
-the tests which interact with an entity service set the
-`TEST_ENTITY_SERVICE` environment variable to the target service's
-address.
-
-```
-$ TEST_ENTITY_SERVICE= INCLUDE_CLI= python -m pytest --cov=clkhash
-```
-
-
-# Static Typechecking
-
-```
-$ mypy clkhash --ignore-missing-imports --strict-optional --no-implicit-optional --disallow-untyped-calls
-```
-=======
->>>>>>> f1c11410
+```