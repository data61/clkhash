#include <immintrin.h>
#include <x86intrin.h>

#include <algorithm>
#include <vector>
#include <cstdint>
#include <cstdlib>
#include <cassert>
#include <bitset>
#include <iostream>

// From ChemFP library - MIT license
static uint64_t POPCNT64(uint64_t x) {
    /* GNU GCC >= 4.2 supports the POPCNT instruction */
#if !defined(__GNUC__) || (__GNUC__ >= 4 && __GNUC_MINOR__ >= 2)
    __asm__ ("popcnt %1, %0" : "=r" (x) : "0" (x));
#endif
    return x;
}



// Source: http://danluu.com/assembly-intrinsics/
// https://stackoverflow.com/questions/25078285/replacing-a-32-bit-loop-count-variable-with-64-bit-introduces-crazy-performance
uint32_t builtin_popcnt_unrolled_errata_manual(const uint64_t* buf, int len) {
  assert(len % 4 == 0);
  uint64_t cnt[4];
  for (int i = 0; i < 4; ++i) {
    cnt[i] = 0;
  }

  for (int i = 0; i < len; i+=4) {
    __asm__(
        "popcnt %4, %4  \n\t"
        "add %4, %0     \n\t"
        "popcnt %5, %5  \n\t"
        "add %5, %1     \n\t"
        "popcnt %6, %6  \n\t"
        "add %6, %2     \n\t"
        "popcnt %7, %7  \n\t"
        "add %7, %3     \n\t" // +r means input/output, r means input
        : "+r" (cnt[0]), "+r" (cnt[1]), "+r" (cnt[2]), "+r" (cnt[3])
        : "r"  (buf[i]), "r"  (buf[i+1]), "r"  (buf[i+2]), "r"  (buf[i+3]));
  }
  return cnt[0] + cnt[1] + cnt[2] + cnt[3];
}


// length in bits of key
// n number of keys to compare against
int match_one_against_many_dice(const char *one, const char *many, int n, int l, double &score) {
    int nbyte = int(l / 8); // assume l is divisible by 8 - 1024 bit key, 128 bytes
    int nuint64 = int(nbyte / sizeof(uint64_t)); // assume l is divisible by 64

    //  std::cerr << nbyte << " " <<nuint64<<" "<<n<<" " <<l<<"\n";

    const uint64_t *comp1 = (const uint64_t *) one;
    const uint64_t *comp2 = (const uint64_t *) many;

    uint32_t count_one = 0;
    for (int i = 0; i < nuint64; i++) {
        count_one += POPCNT64(comp1[i]);
    }
    //  std::cerr << "count_one: " << count_one << "\n";


    uint32_t *counts_many = new uint32_t[n];
    for (int j = 0; j < n; j++) {
        counts_many[j] = 0;
        const uint64_t *sig = comp2 + j * nuint64;
        for (int i = 0; i < nuint64; i++) {
            counts_many[j] += POPCNT64(sig[i]);
        }
    }

    //  std::cerr << "count_many: " <<counts_many[2] << "\n";
    //  std::cerr << std::flush;
    double best_score = -1.0;
    int best_index = -1;

    for (int j = 0; j < n; j++) {
        int count_curr = 0;
        const uint64_t *current = comp2 + j * nuint64;
        for (int i = 0; i < nuint64; i++) {
            count_curr += POPCNT64(*(current + i) & *(comp1 + i));
        }
        double score = 2 * count_curr / (double) (count_one + counts_many[j]);
        if (score > best_score) {
            best_score = score;
            best_index = j;
        }
    }

    delete counts_many;

    score = best_score;
    return best_index;

}


void print_filter(const uint64_t *filter) {
    for (int i = 0; i < 16; i++) {
        std::cout << std::bitset<64>(*(filter + i));
    }

    std::cout << std::endl;
}

extern "C"
{
    int match_one_against_many_dice_c(const char *one, const char *many, int n, int l, double *score) {
        double sc = 0.0;
        int res = match_one_against_many_dice(one, many, n, l, sc);
        *score = sc;
        return res;
    }

    int match_one_against_many_dice_1024_c(const char *one, const char *many, int n, double *score) {

        //std::cerr << "Matching " << n << " entities" << "\n";

        const uint64_t *comp1 = (const uint64_t *) one;
        const uint64_t *comp2 = (const uint64_t *) many;

        //std::cout << "f ";
        //print_filter(comp1);

<<<<<<< HEAD
    uint32_t count_one = builtin_popcnt_unrolled_errata_manual(comp1, 16);
=======
        uint64_t count_one = builtin_popcnt_unrolled_errata_manual(comp1, 16);
>>>>>>> 8a825a8d

        //std::cout << count_one << std::endl;

<<<<<<< HEAD
    uint32_t *counts_many = new uint32_t[n];
=======
        uint64_t *counts_many = new uint64_t[n];
>>>>>>> 8a825a8d

        for (int j = 0; j < n; j++) {
            const uint64_t *sig = comp2 + j * 16;
            counts_many[j] = builtin_popcnt_unrolled_errata_manual(sig, 16);
        }

        double best_score = -1.0;
        int best_index = -1;

        for (int j = 0; j < n; j++) {
            const uint64_t *current = comp2 + j * 16;

            //std::cout << j << " "; //print_filter(comp2);

            uint64_t* combined = new uint64_t[16];
            for (int i=0 ; i < 16; i++ ) {
                combined[i] = current[i] & comp1[i];
            }

<<<<<<< HEAD
        uint32_t count_curr = builtin_popcnt_unrolled_errata_manual(combined, 16);
=======
            uint64_t count_curr = builtin_popcnt_unrolled_errata_manual(combined, 16);
>>>>>>> 8a825a8d

            double score = 2 * count_curr / (double) (count_one + counts_many[j]);

            //std::cout << "shared popcnt: " << count_curr << " count_j: " << counts_many[j] << " Score: " << score <<  std::endl;
            if (score > best_score) {
                best_score = score;
                best_index = j;
            }
            delete combined;
        }

        delete counts_many;


        //std::cerr << "Best score: " << best_score << " at index " << best_index << "\n";

        *score = best_score;
        return best_index;

    }

class Node {

    public:
        int index;
        double score;

    // Constructor with default
    Node( int n_index = -1, double n_score = -1.0 )
        :index(n_index), score( n_score )
    {
    }
};

struct score_cmp{
  bool operator()(const Node& a, const Node& b) const{
    return a.score > b.score;
  }
};

/**
 * Return the top k indices and scores.
 */
void match_one_against_many_dice_1024_k_top(const char *one, const char *many, int n, int k, int *indices, double *scores) {

    //std::cerr << "Matching top " << k << " of " << n << " entities" << "\n";

    const uint64_t *comp1 = (const uint64_t *) one;
    const uint64_t *comp2 = (const uint64_t *) many;

    std::vector<Node> all_scores;

    uint32_t count_one = builtin_popcnt_unrolled_errata_manual(comp1, 16);

    //std::cout << count_one << std::endl;

    uint32_t *counts_many = new uint32_t[n];

    for (int j = 0; j < n; j++) {
        const uint64_t *sig = comp2 + j * 16;
        counts_many[j] = builtin_popcnt_unrolled_errata_manual(sig, 16);
    }

    double best_score = -1.0;
    int best_index = -1;

    for (int j = 0; j < n; j++) {
        const uint64_t *current = comp2 + j * 16;

        //std::cout << j << " "; //print_filter(comp2);

        uint64_t* combined = new uint64_t[16];
        for (int i=0 ; i < 16; i++ ) {
            combined[i] = current[i] & comp1[i];
        }

        uint32_t count_curr = builtin_popcnt_unrolled_errata_manual(combined, 16);

        double score = 2 * count_curr / (double) (count_one + counts_many[j]);
        all_scores.push_back(Node(j, score));

        //std::cout << "shared popcnt: " << count_curr << " count_j: " << counts_many[j] << " Score: " << score <<  std::endl;
        if (score > best_score) {
            best_score = score;
            best_index = j;
        }
        delete combined;
    }

    delete counts_many;

    //std::cerr << "Best score: " << best_score << " at index " << best_index << "\n";

    // Sort scores
    std::make_heap (all_scores.begin(), all_scores.end(), score_cmp());

    std::sort_heap (all_scores.begin(), all_scores.end(), score_cmp());

    //std::cout << "final sorted range :";
    for (int i=0; i < all_scores.size(); i++) {
        //std::cout << ' ' << all_scores[i].score;
        if(i < k) {
            scores[i] = all_scores[i].score;
            indices[i] = all_scores[i].index;
        }
    }

}

}<|MERGE_RESOLUTION|>--- conflicted
+++ resolved
@@ -38,7 +38,7 @@
         "popcnt %6, %6  \n\t"
         "add %6, %2     \n\t"
         "popcnt %7, %7  \n\t"
-        "add %7, %3     \n\t" // +r means input/output, r means input
+        "add %7, %3     \n\t" // +r means input/output, r means intput
         : "+r" (cnt[0]), "+r" (cnt[1]), "+r" (cnt[2]), "+r" (cnt[3])
         : "r"  (buf[i]), "r"  (buf[i+1]), "r"  (buf[i+2]), "r"  (buf[i+3]));
   }
@@ -126,19 +126,11 @@
         //std::cout << "f ";
         //print_filter(comp1);
 
-<<<<<<< HEAD
-    uint32_t count_one = builtin_popcnt_unrolled_errata_manual(comp1, 16);
-=======
-        uint64_t count_one = builtin_popcnt_unrolled_errata_manual(comp1, 16);
->>>>>>> 8a825a8d
+        uint32_t count_one = builtin_popcnt_unrolled_errata_manual(comp1, 16);
 
         //std::cout << count_one << std::endl;
 
-<<<<<<< HEAD
-    uint32_t *counts_many = new uint32_t[n];
-=======
-        uint64_t *counts_many = new uint64_t[n];
->>>>>>> 8a825a8d
+        uint32_t *counts_many = new uint32_t[n];
 
         for (int j = 0; j < n; j++) {
             const uint64_t *sig = comp2 + j * 16;
@@ -158,11 +150,7 @@
                 combined[i] = current[i] & comp1[i];
             }
 
-<<<<<<< HEAD
-        uint32_t count_curr = builtin_popcnt_unrolled_errata_manual(combined, 16);
-=======
-            uint64_t count_curr = builtin_popcnt_unrolled_errata_manual(combined, 16);
->>>>>>> 8a825a8d
+            uint32_t count_curr = builtin_popcnt_unrolled_errata_manual(combined, 16);
 
             double score = 2 * count_curr / (double) (count_one + counts_many[j]);
 
@@ -184,92 +172,92 @@
 
     }
 
-class Node {
-
-    public:
-        int index;
-        double score;
-
-    // Constructor with default
-    Node( int n_index = -1, double n_score = -1.0 )
-        :index(n_index), score( n_score )
-    {
-    }
-};
-
-struct score_cmp{
-  bool operator()(const Node& a, const Node& b) const{
-    return a.score > b.score;
-  }
-};
-
-/**
- * Return the top k indices and scores.
- */
-void match_one_against_many_dice_1024_k_top(const char *one, const char *many, int n, int k, int *indices, double *scores) {
-
-    //std::cerr << "Matching top " << k << " of " << n << " entities" << "\n";
-
-    const uint64_t *comp1 = (const uint64_t *) one;
-    const uint64_t *comp2 = (const uint64_t *) many;
-
-    std::vector<Node> all_scores;
-
-    uint32_t count_one = builtin_popcnt_unrolled_errata_manual(comp1, 16);
-
-    //std::cout << count_one << std::endl;
-
-    uint32_t *counts_many = new uint32_t[n];
-
-    for (int j = 0; j < n; j++) {
-        const uint64_t *sig = comp2 + j * 16;
-        counts_many[j] = builtin_popcnt_unrolled_errata_manual(sig, 16);
-    }
-
-    double best_score = -1.0;
-    int best_index = -1;
-
-    for (int j = 0; j < n; j++) {
-        const uint64_t *current = comp2 + j * 16;
-
-        //std::cout << j << " "; //print_filter(comp2);
-
-        uint64_t* combined = new uint64_t[16];
-        for (int i=0 ; i < 16; i++ ) {
-            combined[i] = current[i] & comp1[i];
-        }
-
-        uint32_t count_curr = builtin_popcnt_unrolled_errata_manual(combined, 16);
-
-        double score = 2 * count_curr / (double) (count_one + counts_many[j]);
-        all_scores.push_back(Node(j, score));
-
-        //std::cout << "shared popcnt: " << count_curr << " count_j: " << counts_many[j] << " Score: " << score <<  std::endl;
-        if (score > best_score) {
-            best_score = score;
-            best_index = j;
-        }
-        delete combined;
-    }
-
-    delete counts_many;
-
-    //std::cerr << "Best score: " << best_score << " at index " << best_index << "\n";
-
-    // Sort scores
-    std::make_heap (all_scores.begin(), all_scores.end(), score_cmp());
-
-    std::sort_heap (all_scores.begin(), all_scores.end(), score_cmp());
-
-    //std::cout << "final sorted range :";
-    for (int i=0; i < all_scores.size(); i++) {
-        //std::cout << ' ' << all_scores[i].score;
-        if(i < k) {
-            scores[i] = all_scores[i].score;
-            indices[i] = all_scores[i].index;
-        }
-    }
-
-}
+    class Node {
+
+        public:
+            int index;
+            double score;
+
+        // Constructor with default
+        Node( int n_index = -1, double n_score = -1.0 )
+            :index(n_index), score( n_score )
+        {
+        }
+    };
+
+    struct score_cmp{
+      bool operator()(const Node& a, const Node& b) const{
+        return a.score > b.score;
+      }
+    };
+
+    /**
+     * Return the top k indices and scores.
+     */
+    void match_one_against_many_dice_1024_k_top(const char *one, const char *many, int n, int k, int *indices, double *scores) {
+
+        //std::cerr << "Matching top " << k << " of " << n << " entities" << "\n";
+
+        const uint64_t *comp1 = (const uint64_t *) one;
+        const uint64_t *comp2 = (const uint64_t *) many;
+
+        std::vector<Node> all_scores;
+
+        uint32_t count_one = builtin_popcnt_unrolled_errata_manual(comp1, 16);
+
+        //std::cout << count_one << std::endl;
+
+        uint32_t *counts_many = new uint32_t[n];
+
+        for (int j = 0; j < n; j++) {
+            const uint64_t *sig = comp2 + j * 16;
+            counts_many[j] = builtin_popcnt_unrolled_errata_manual(sig, 16);
+        }
+
+        double best_score = -1.0;
+        int best_index = -1;
+
+        for (int j = 0; j < n; j++) {
+            const uint64_t *current = comp2 + j * 16;
+
+            //std::cout << j << " "; //print_filter(comp2);
+
+            uint64_t* combined = new uint64_t[16];
+            for (int i=0 ; i < 16; i++ ) {
+                combined[i] = current[i] & comp1[i];
+            }
+
+            uint32_t count_curr = builtin_popcnt_unrolled_errata_manual(combined, 16);
+
+            double score = 2 * count_curr / (double) (count_one + counts_many[j]);
+            all_scores.push_back(Node(j, score));
+
+            //std::cout << "shared popcnt: " << count_curr << " count_j: " << counts_many[j] << " Score: " << score <<  std::endl;
+            if (score > best_score) {
+                best_score = score;
+                best_index = j;
+            }
+            delete combined;
+        }
+
+        delete counts_many;
+
+        //std::cerr << "Best score: " << best_score << " at index " << best_index << "\n";
+
+        // Sort scores
+        std::make_heap (all_scores.begin(), all_scores.end(), score_cmp());
+
+        std::sort_heap (all_scores.begin(), all_scores.end(), score_cmp());
+
+        //std::cout << "final sorted range :";
+        for (int i=0; i < all_scores.size(); i++) {
+            //std::cout << ' ' << all_scores[i].score;
+            if(i < k) {
+                scores[i] = all_scores[i].score;
+                indices[i] = all_scores[i].index;
+            }
+        }
+
+    }
 
 }