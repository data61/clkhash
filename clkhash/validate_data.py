# -*- coding: utf-8 -*-

""" Validate data inputs.

    Validates individual entries and the overall format against the
    specified schema.
"""

from typing import Optional, Sequence

from future.utils import raise_from

from clkhash.field_formats import (FieldSpec, InvalidEntryError,
                                   InvalidSchemaError)


class EntryError(ValueError):
    """ An entry is invalid.
    """
    row_index = None  # type: Optional[int]
    field_spec = None  # type: Optional[FieldSpec]


class FormatError(ValueError):
    """ The format of the data is invalid.
    """
    row_index = None  # type: Optional[int]


def validate_row_lengths(fields,  # type: Sequence[FieldSpec]
                         data     # type: Sequence[Sequence[str]]
                         ):
    # type: (...) -> None
    """ Validate the `data` row lengths according to the specification
        in `fields`.

        :param fields: The `FieldSpec` objects forming the
            specification.
        :param data: The rows to check.
        :raises FormatError: When the number of entries in a row does
            not match expectation.
    """
    for row in data:
        if len(fields) != len(row):
            msg = 'Row has {} entries when {} are expected.'.format(
                len(row), len(fields))
            raise FormatError(msg)



def validate_entries(fields,  # type: Sequence[FieldSpec]
                     data     # type: Sequence[Sequence[str]]
                     ):
    # type: (...) -> None
    """ Validate the `data` entries according to the specification in
        `fields`.

        :param fields: The `FieldSpec` objects forming the
            specification.
        :param data: The data to validate.
        :raises EntryError: When an entry is not valid according to its
            :class:`FieldSpec`.
    """
    validators = [f.validate for f in fields]

<<<<<<< HEAD
    for i, row in enumerate(data, start=1):
        if len(validators) != len(row):
            msg = 'Row {} has {} entries when {} are expected.'.format(
                i, len(row), len(validators))
            e_row_length = FormatError(msg)
            e_row_length.row_index = i
            raise e_row_length

=======
    for row in data:
>>>>>>> 69931a72
        for entry, v in zip(row, validators):
            try:
                v(entry)
            except InvalidEntryError as e:
                msg = (
                    'Invalid entry in row {row_index}, column '
                    "'{column_name}'. {original_message}"
                ).format(
                    row_index=i,
                    column_name=e.field_spec.identifier,
                    original_message=e.args[0])
                e_invalid_entry = EntryError(msg)
                e_invalid_entry.field_spec = e.field_spec
                e_invalid_entry.row_index = i
                raise_from(e_invalid_entry, e)


def validate_header(fields,       # type: Sequence[FieldSpec]
                    column_names  # type: Sequence[str]
                    ):
    # type: (...) -> None
    """ Validate the `column_names` according to the specification in
        `fields`.

        :param fields: The `FieldSpec` objects forming the
            specification.
        :param data: The data to validate.
        :raises FormatError: When the number of columns or the column
            identifiers don't match the specification.
    """
    if len(fields) != len(column_names):
        msg = 'Header has {} columns when {} are expected.'.format(
            len(column_names), len(fields))
        raise FormatError(msg)

    for f, column in zip(fields, column_names):
        if f.identifier != column:
            msg = "Column has identifier '{}' when '{}' is expected.".format(
                column, f.identifier)
            raise FormatError(msg)<|MERGE_RESOLUTION|>--- conflicted
+++ resolved
@@ -63,18 +63,7 @@
     """
     validators = [f.validate for f in fields]
 
-<<<<<<< HEAD
-    for i, row in enumerate(data, start=1):
-        if len(validators) != len(row):
-            msg = 'Row {} has {} entries when {} are expected.'.format(
-                i, len(row), len(validators))
-            e_row_length = FormatError(msg)
-            e_row_length.row_index = i
-            raise e_row_length
-
-=======
     for row in data:
->>>>>>> 69931a72
         for entry, v in zip(row, validators):
             try:
                 v(entry)
