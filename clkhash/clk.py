# -*- coding: utf-8 -*-

"""
Generate CLK from data.
"""

import concurrent.futures
import csv
import logging
import sys
import time
from typing import (Any, Callable, Generator, Iterable, List,
                    Optional, Sequence, TextIO, Tuple, TypeVar, Union)

from tqdm import tqdm

from clkhash import (bloomfilter, identifier_types,
                     key_derivation, validate_data)

log = logging.getLogger('clkhash.clk')


<<<<<<< HEAD
def hash_and_serialize_chunk(chunk_pii_data,    # type: Iterable[Tuple[Any]]
                             schema_types,      # type: Iterable[identifier_types.IdentifierType]
                             keys               # type: Tuple[Tuple[bytes, ...], Tuple[bytes, ...]]
=======
def hash_and_serialize_chunk(chunk_pii_data, # type: Iterable[Tuple[Any]]
                             schema_types,   # type: Iterable[IdentifierType]
                             keys,           # type: Tuple[Tuple[bytes, ...], Tuple[bytes, ...]]
                             xor_folds       # type: int
>>>>>>> 4c835e3b
                             ):
    # type: (...) -> List[str]
    """
    Generate Bloom filters (ie hash) from chunks of PII then serialize
    the generated Bloom filters.

    :param chunk_pii_data: An iterable of indexable records.
    :param schema_types: An iterable of identifier type names.
    :param keys: A tuple of two lists of secret keys used in the HMAC.
    :param xor_folds: Number of XOR folds to perform. Each fold halves
        the hash length.
    :return: A list of serialized Bloom filters
    """
    clk_data = []
<<<<<<< HEAD
    for clk in bloomfilter.stream_bloom_filters(chunk_pii_data,
                                                schema_types, keys):
        clk_data.append(bloomfilter.serialize_bitarray(clk[0]).strip())
=======
    for clk in stream_bloom_filters(chunk_pii_data, schema_types,
                                    keys, xor_folds):
        clk_data.append(serialize_bitarray(clk[0]).strip())
>>>>>>> 4c835e3b

    return clk_data


<<<<<<< HEAD
def generate_clk_from_csv(input,            # type: TextIO
                          keys,             # type: Tuple[Union[bytes, str], Union[bytes, str]]
                          schema,
                          no_header=False,  # type: bool
                          progress_bar=True # type: bool
=======
def generate_clk_from_csv(input,             # type: TextIO
                          keys,              # type: Tuple[Union[bytes, str], Union[bytes, str]]
                          schema_types,      # type: List[IdentifierType]
                          no_header=False,   # type: bool
                          progress_bar=True, # type: bool
                          xor_folds=0        # type: int
>>>>>>> 4c835e3b
                          ):
    # type: (...) -> List[str]
    log.info("Hashing data")

    # Read from CSV file
    reader = csv.reader(input)

    # Get the headers
    if not no_header:
        header = input.readline()
        log.info("Header Row: {}".format(header))

    start_time = time.time()

    # Read the lines in CSV file and add it to PII
    pii_data = []
    for line in reader:
        pii_data.append(tuple([element.strip() for element in line]))

    # generate two keys for each identifier
    key_lists = key_derivation.generate_key_lists(keys, len(schema_types))

    if progress_bar:
        with tqdm(desc="generating CLKs", total=len(pii_data), unit='clk', unit_scale=True) as pbar:
            progress_bar_callback = lambda update: pbar.update(update)
            results = generate_clks(pii_data, schema_types, key_lists,
                                    xor_folds, progress_bar_callback)
    else:
        results = generate_clks(pii_data, schema_types, key_lists, xor_folds)

    log.info("Hashing took {:.2f} seconds".format(time.time() - start_time))
    return results


def generate_clks(pii_data,         # type: Sequence[Sequence[str, ...]]
                  schema,
                  key_lists,        # type: Tuple[Tuple[bytes, ...], ...]
<<<<<<< HEAD
                  validate=True,
=======
                  xor_folds,        # type: int
>>>>>>> 4c835e3b
                  callback=None     # type: Optional[Callable[[int], None]]
                  ):
    # type: (...) -> List[Any]
    hash_settings, fields = schema

    if validate:
        validate_data.validate_data(fields, pii_data)

    results = []

    # Chunks PII
    log.info("Hashing {} entities".format(len(pii_data)))
    chunk_size = 200 if len(pii_data) <= 10000 else 1000

<<<<<<< HEAD
    # Compute Bloom filter from the chunks and then serialise it
    with concurrent.futures.ProcessPoolExecutor() as executor:
        futures = []
        for chunk in chunks(pii_data, chunk_size):
            future = executor.submit(hash_and_serialize_chunk,
                                     chunk, schema_types, key_lists)
=======
    # If running Python3 parallelise hashing.
    if sys.version_info[0] >= 3:
        # Compute Bloom filter from the chunks and then serialise it
        with concurrent.futures.ProcessPoolExecutor() as executor:
            futures = []
            for chunk in chunks(pii_data, chunk_size):
                future = executor.submit(
                    hash_and_serialize_chunk,
                    chunk, schema_types, key_lists, xor_folds)
                if callback is not None:
                    future.add_done_callback(lambda f: callback(len(f.result())))
                futures.append(future)

            for future in futures:
                results.extend(future.result())

    else:
        log.info("Hashing with one core, upgrade to python 3 to utilise all cores")
        for chunk in chunks(pii_data, chunk_size):
            results.extend(hash_and_serialize_chunk(chunk, schema_types,
                                                    key_lists, xor_folds))
>>>>>>> 4c835e3b
            if callback is not None:
                future.add_done_callback(lambda f: callback(len(f.result())))
            futures.append(future)

        for future in futures:
            results.extend(future.result())

    return results


T = TypeVar('T')  # Declare generic type.
def chunks(seq, chunk_size):
    # type: (Sequence[T], int) -> Iterable[Sequence[T]]
    """ Split seq into chunk_size-sized chunks.

        :param seq: A sequence to chunk.
        :param chunk_size: The size of chunk.
    """
    return (l[i:i + n] for i in range(0, len(seq), chunk_size))<|MERGE_RESOLUTION|>--- conflicted
+++ resolved
@@ -20,16 +20,10 @@
 log = logging.getLogger('clkhash.clk')
 
 
-<<<<<<< HEAD
 def hash_and_serialize_chunk(chunk_pii_data,    # type: Iterable[Tuple[Any]]
                              schema_types,      # type: Iterable[identifier_types.IdentifierType]
-                             keys               # type: Tuple[Tuple[bytes, ...], Tuple[bytes, ...]]
-=======
-def hash_and_serialize_chunk(chunk_pii_data, # type: Iterable[Tuple[Any]]
-                             schema_types,   # type: Iterable[IdentifierType]
-                             keys,           # type: Tuple[Tuple[bytes, ...], Tuple[bytes, ...]]
-                             xor_folds       # type: int
->>>>>>> 4c835e3b
+                             keys,              # type: Tuple[Tuple[bytes, ...], Tuple[bytes, ...]]
+                             hashing_properties
                              ):
     # type: (...) -> List[str]
     """
@@ -44,33 +38,18 @@
     :return: A list of serialized Bloom filters
     """
     clk_data = []
-<<<<<<< HEAD
     for clk in bloomfilter.stream_bloom_filters(chunk_pii_data,
-                                                schema_types, keys):
+                                                schema_types, keys, hashing_properties):
         clk_data.append(bloomfilter.serialize_bitarray(clk[0]).strip())
-=======
-    for clk in stream_bloom_filters(chunk_pii_data, schema_types,
-                                    keys, xor_folds):
-        clk_data.append(serialize_bitarray(clk[0]).strip())
->>>>>>> 4c835e3b
 
     return clk_data
 
 
-<<<<<<< HEAD
 def generate_clk_from_csv(input,            # type: TextIO
                           keys,             # type: Tuple[Union[bytes, str], Union[bytes, str]]
                           schema,
                           no_header=False,  # type: bool
                           progress_bar=True # type: bool
-=======
-def generate_clk_from_csv(input,             # type: TextIO
-                          keys,              # type: Tuple[Union[bytes, str], Union[bytes, str]]
-                          schema_types,      # type: List[IdentifierType]
-                          no_header=False,   # type: bool
-                          progress_bar=True, # type: bool
-                          xor_folds=0        # type: int
->>>>>>> 4c835e3b
                           ):
     # type: (...) -> List[str]
     log.info("Hashing data")
@@ -108,11 +87,7 @@
 def generate_clks(pii_data,         # type: Sequence[Sequence[str, ...]]
                   schema,
                   key_lists,        # type: Tuple[Tuple[bytes, ...], ...]
-<<<<<<< HEAD
                   validate=True,
-=======
-                  xor_folds,        # type: int
->>>>>>> 4c835e3b
                   callback=None     # type: Optional[Callable[[int], None]]
                   ):
     # type: (...) -> List[Any]
@@ -127,36 +102,12 @@
     log.info("Hashing {} entities".format(len(pii_data)))
     chunk_size = 200 if len(pii_data) <= 10000 else 1000
 
-<<<<<<< HEAD
     # Compute Bloom filter from the chunks and then serialise it
     with concurrent.futures.ProcessPoolExecutor() as executor:
         futures = []
         for chunk in chunks(pii_data, chunk_size):
             future = executor.submit(hash_and_serialize_chunk,
                                      chunk, schema_types, key_lists)
-=======
-    # If running Python3 parallelise hashing.
-    if sys.version_info[0] >= 3:
-        # Compute Bloom filter from the chunks and then serialise it
-        with concurrent.futures.ProcessPoolExecutor() as executor:
-            futures = []
-            for chunk in chunks(pii_data, chunk_size):
-                future = executor.submit(
-                    hash_and_serialize_chunk,
-                    chunk, schema_types, key_lists, xor_folds)
-                if callback is not None:
-                    future.add_done_callback(lambda f: callback(len(f.result())))
-                futures.append(future)
-
-            for future in futures:
-                results.extend(future.result())
-
-    else:
-        log.info("Hashing with one core, upgrade to python 3 to utilise all cores")
-        for chunk in chunks(pii_data, chunk_size):
-            results.extend(hash_and_serialize_chunk(chunk, schema_types,
-                                                    key_lists, xor_folds))
->>>>>>> 4c835e3b
             if callback is not None:
                 future.add_done_callback(lambda f: callback(len(f.result())))
             futures.append(future)
