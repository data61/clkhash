--- conflicted
+++ resolved
@@ -2,46 +2,29 @@
 Generate CLK from data.
 """
 
-import concurrent.futures
 import csv
 import logging
 import sys
-<<<<<<< HEAD
 import time
-from typing import (Any, AnyStr, Callable, cast, Generator, Iterable, List,
-                    Optional, Sequence, TextIO, Tuple, TypeVar, Union)
-=======
-from typing import List, Any, Iterable, TypeVar, TextIO, Tuple, Union, Sequence, \
-    Callable, Optional
->>>>>>> 6bc54d35
+from typing import Any, AnyStr, Callable, cast, Generator, Iterable, List, Optional, Sequence, TextIO, Tuple, TypeVar, Union
 
 from tqdm import tqdm
 
-<<<<<<< HEAD
-from clkhash import (bloomfilter, key_derivation, validate_data)
-import clkhash.schema  # Keep 'schema' for variable names.
-=======
 from clkhash.bloomfilter import stream_bloom_filters, calculate_bloom_filters, serialize_bitarray
 from clkhash.key_derivation import generate_key_lists
 from clkhash.identifier_types import IdentifierType
+from clkhash.schema import Schema
 from clkhash.stats import OnlineMeanVariance
->>>>>>> 6bc54d35
+
 
 log = logging.getLogger('clkhash.clk')
 
 CHUNK_SIZE = 1000
 
 
-<<<<<<< HEAD
 def hash_and_serialize_chunk(chunk_pii_data,  # type: Iterable[Tuple[Any]]
                              keys,            # type: Tuple[Tuple[bytes, ...], Tuple[bytes, ...]]
-                             schema           # type: clkhash.schema.Schema
-=======
-def hash_and_serialize_chunk(chunk_pii_data, # type: Iterable[Tuple[Any]]
-                             schema_types,   # type: Iterable[IdentifierType]
-                             keys,           # type: Tuple[Tuple[bytes, ...]]
-                             xor_folds       # type: int
->>>>>>> 6bc54d35
+                             schema           # type: Schema
                              ):
     # type: (...) -> Tuple[List[str], List[int]]
     """
@@ -52,27 +35,14 @@
     :param chunk_pii_data: An iterable of indexable records.
     :param schema_types: An iterable of identifier type names.
     :param keys: A tuple of two lists of secret keys used in the HMAC.
-<<<<<<< HEAD
-    :return: A list of serialized Bloom filters
-    """
-    clk_data = []
-    for clk in bloomfilter.stream_bloom_filters(chunk_pii_data, keys, schema):
-        clk_data.append(bloomfilter.serialize_bitarray(clk[0]).strip())
-
-    return clk_data
-=======
-    :param xor_folds: Number of XOR folds to perform. Each fold halves
-        the hash length.
     :return: A list of serialized Bloom filters and a list of corresponding popcounts
     """
     clk_data = []
     clk_popcounts = []
-    for clk in stream_bloom_filters(chunk_pii_data, schema_types,
-                                    keys, xor_folds):
+    for clk in stream_bloom_filters(chunk_pii_data, keys, schema_types):
         clk_data.append(serialize_bitarray(clk[0]).strip())
         clk_popcounts.append(clk[2])
     return clk_data, clk_popcounts
->>>>>>> 6bc54d35
 
 
 def generate_clk_from_csv(input_f,           # type: TextIO
@@ -101,36 +71,24 @@
         pii_data.append(line)
 
     # generate two keys for each identifier
-<<<<<<< HEAD
     key_lists = cast(
         Tuple[Tuple[bytes, ...], Tuple[bytes, ...]],
         key_derivation.generate_key_lists(keys, len(schema.fields)))
 
     if progress_bar:
-        with tqdm(desc="generating CLKs",
-                  total=len(pii_data),
-                  unit='clk',
-                  unit_scale=True) as pbar:
-            progress_bar_callback = lambda update: pbar.update(update)
+        stats = OnlineMeanVariance()
+        with tqdm(desc="generating CLKs", total=len(pii_data), unit='clk', unit_scale=True,
+                  postfix={'mean': stats.mean(), 'std': stats.std()}) as pbar:
+            def callback(tics, clk_stats):
+                stats.update(clk_stats)
+                pbar.set_postfix(mean=stats.mean(), std=stats.std(), refresh=False)
+                pbar.update(tics)
+
             results = generate_clks(pii_data,
                                     schema,
                                     key_lists,
                                     validate=validate,
-                                    callback=progress_bar_callback)
-=======
-    key_lists = generate_key_lists(keys, len(schema_types))
-    if progress_bar:
-        stats = OnlineMeanVariance()
-        with tqdm(desc="generating CLKs", total=len(pii_data), unit='clk', unit_scale=True,
-                  postfix={'mean': stats.mean(), 'std': stats.std()}) as pbar:
-            def progress_bar_callback(tics, clk_stats):
-                stats.update(clk_stats)
-                pbar.set_postfix(mean=stats.mean(), std=stats.std(), refresh=False)
-                pbar.update(tics)
-
-            results = generate_clks(pii_data, schema_types, key_lists,
-                                    xor_folds, progress_bar_callback)
->>>>>>> 6bc54d35
+                                    callback=callback)
     else:
         results = generate_clks(pii_data,
                                 schema,
@@ -141,48 +99,33 @@
     return results
 
 
-<<<<<<< HEAD
 def generate_clks(pii_data,       # type: Sequence[Sequence[str]]
                   schema,         # type: clkhash.schema.Schema
                   key_lists,      # type: Tuple[Tuple[bytes, ...], Tuple[bytes, ...]]
                   validate=True,  # type: bool
                   callback=None   # type: Optional[Callable[[int], None]]
-=======
-def generate_clks(pii_data,         # type: Sequence[Tuple[str, ...]]
-                  schema_types,     # type: List[IdentifierType]
-                  key_lists,        # type: Tuple[Tuple[bytes, ...], ...]
-                  xor_folds,        # type: int
-                  callback=None     # type: Optional[Callable[[int, List[int]], None]]
->>>>>>> 6bc54d35
                   ):
     # type: (...) -> List[Any]
     if validate:
         validate_data.validate_data(schema.fields, pii_data)
 
-    # Compute Bloom filter from the chunks and then serialise it
-    results = []
-    with concurrent.futures.ProcessPoolExecutor() as executor:
-        futures = []
-        for chunk in chunks(pii_data, CHUNK_SIZE):
-            future = executor.submit(hash_and_serialize_chunk,
-                                     chunk, key_lists, schema)
-            if callback is not None:
-                future.add_done_callback(lambda f: callback(len(f.result())))
-            futures.append(future)
-
-<<<<<<< HEAD
-        for future in futures:
-            results.extend(future.result())
-
-    return results
-
-=======
     # Chunks PII
     log.info("Hashing {} entities".format(len(pii_data)))
     chunk_size = 200 if len(pii_data) <= 10000 else 1000
 
-    # If running Python3 parallelise hashing.
-    if sys.version_info[0] >= 3:
+    try:
+        import concurrent.futures
+    except ImportError:
+        log.info("Hashing with one core, upgrade to python 3 to utilise all cores")
+        stats = OnlineMeanVariance()
+        for chunk in chunks(pii_data, chunk_size):
+            clks, clk_stats = hash_and_serialize_chunk(chunk, schema_types, key_lists, xor_folds)
+            results.extend(clks)
+            stats.update(clk_stats)
+            if callback is not None:
+                callback(len(chunk), clk_stats)
+    else:
+        # If running Python3, parallelise hashing.
         # Compute Bloom filter from the chunks and then serialise it
         with concurrent.futures.ProcessPoolExecutor() as executor:
             futures = []
@@ -197,22 +140,12 @@
             for future in futures:
                 results.extend(future.result()[0])
 
-    else:
-        log.info("Hashing with one core, upgrade to python 3 to utilise all cores")
-        stats = OnlineMeanVariance()
-        for chunk in chunks(pii_data, chunk_size):
-            clks, clk_stats = hash_and_serialize_chunk(chunk, schema_types, key_lists, xor_folds)
-            results.extend(clks)
-            stats.update(clk_stats)
-            if callback is not None:
-                callback(len(chunk), clk_stats)
     return results
 
 
 T = TypeVar('T')      # Declare generic type variable
->>>>>>> 6bc54d35
 
-T = TypeVar('T')  # Declare generic type.
+
 def chunks(seq, chunk_size):
     # type: (Sequence[T], int) -> Iterable[Sequence[T]]
     """ Split seq into chunk_size-sized chunks.
