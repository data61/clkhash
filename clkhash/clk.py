--- conflicted
+++ resolved
@@ -99,11 +99,8 @@
     pii_data = []
     for line in reader:
         pii_data.append(tuple([element.strip() for element in line]))
-<<<<<<< HEAD
-=======
 
     validate_row_lengths(schema.fields, pii_data)
->>>>>>> 69931a72
 
     if progress_bar:
         stats = OnlineMeanVariance()
