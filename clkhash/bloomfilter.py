#!/usr/bin/env python3

"""
Generate a Bloom filter
"""

import hmac
import math
import struct
from hashlib import md5, sha1
from typing import Callable, Iterable, List, Optional, Sequence, Text, Tuple
from bitarray import bitarray
from future.builtins import range, zip

from clkhash import tokenizer
from clkhash.backports import int_from_bytes
from clkhash.field_formats import FieldHashingProperties
from clkhash.schema import Schema

try:
    from hashlib import blake2b
except ImportError:
    # We are in Python older than 3.6.
    from pyblake2 import blake2b  # type: ignore
    # Ignore because otherwise Mypy raises errors, thinking that
    # blake2b is already defined.


def double_hash_encode_ngrams(ngrams,   # type: Iterable[str]
                              keys,     # type: Sequence[bytes]
                              k,        # type: int
                              l,        # type: int
                              encoding  # type: str
                              ):
    # type: (...) -> bitarray
    """
    Computes the double hash encoding of the ngrams with the given keys.

<<<<<<< HEAD
    Using the method from
    http://www.record-linkage.de/-download=wp-grlc-2011-02.pdf
=======
        Using the method from:
        Schnell, R., Bachteler, T., & Reiher, J. (2011).
        A Novel Error-Tolerant Anonymous Linking Code.
        http://grlc.german-microsimulation.de/wp-content/uploads/2017/05/downloadwp-grlc-2011-02.pdf
>>>>>>> bb912939

    :param ngrams: list of n-grams to be encoded
    :param keys: hmac secret keys for md5 and sha1 as bytes
    :param k: number of hash functions to use for each ngram
    :param l: length of the output bitarray
    :param encoding: the encoding to use when turning the ngrams to bytes

    :return: bitarray of length l with the bits set which correspond to
    the encoding of the ngrams
    """
    key_sha1, key_md5 = keys
    bf = bitarray(l)
    bf.setall(False)

    for m in ngrams:
        sha1hm = int(
            hmac.new(key_sha1, m.encode(encoding=encoding), sha1).hexdigest(),
            16) % l
        md5hm = int(
            hmac.new(key_md5, m.encode(encoding=encoding), md5).hexdigest(),
            16) % l
        for i in range(k):
            gi = (sha1hm + i * md5hm) % l
            bf[gi] = 1
    return bf


def double_hash_encode_ngrams_non_singular(ngrams,   # type: Iterable[str]
                                           keys,     # type: Sequence[bytes]
                                           k,        # type: int
                                           l,        # type: int
                                           encoding  # type: str
                                           ):
    # type: (...) -> bitarray.bitarray
    """
    computes the double hash encoding of the n-grams with the given keys.

    The original construction of [Schnell2011]_ displays an abnormality for
    certain inputs:
      An n-gram can be encoded into just one bit irrespective of the number
      of k.

    Their construction goes as follows: the :math:`k` different indices
    :math:`g_i` of the Bloom filter for an n-gram
    :math:`x` are defined as:

    .. math::
      g_{i}(x) = (h_1(x) + i h_2(x)) \mod l

    with :math:`0 \leq i < k` and :math:`l` is the length of the Bloom
    filter. If the value of the hash of :math:`x` of
    the second hash function is a multiple of :math:`l`, then

    .. math::
      h_2(x) = 0 \mod l

    and thus

    .. math::
      g_i(x) = h_1(x) \mod l,

    irrespective of the value :math:`i`. A discussion of this potential flaw
    can be found
    `here <https://github.com/n1analytics/clkhash/issues/33>`_.

    :param ngrams: list of n-grams to be encoded
    :param keys: tuple with (key_sha1, key_md5).
        That is, (hmac secret keys for sha1 as bytes, hmac secret keys for
        md5 as bytes)
    :param k: number of hash functions to use for each ngram
    :param l: length of the output bitarray
    :param encoding: the encoding to use when turning the ngrams to bytes

    :return: bitarray of length l with the bits set which correspond to the
    encoding of the ngrams
    """
    key_sha1, key_md5 = keys
    bf = bitarray(l)
    bf.setall(False)
    for m in ngrams:
        m_bytes = m.encode(encoding=encoding)

        sha1hm_bytes = hmac.new(key_sha1, m_bytes, sha1).digest()
        md5hm_bytes = hmac.new(key_md5, m_bytes, md5).digest()

        sha1hm = int_from_bytes(sha1hm_bytes, 'big') % l
        md5hm = int_from_bytes(md5hm_bytes, 'big') % l

        i = 0
        while md5hm == 0:
            md5hm_bytes = hmac.new(
                key_md5, m_bytes + chr(i).encode(), md5).digest()
            md5hm = int_from_bytes(md5hm_bytes, 'big') % l
            i += 1

        for i in range(k):
            gi = (sha1hm + i * md5hm) % l
            bf[gi] = True
    return bf


def blake_encode_ngrams(ngrams,   # type: Iterable[str]
                        keys,     # type: Sequence[bytes]
                        k,        # type: int
                        l,        # type: int
                        encoding  # type: str
                        ):
    # type: (...) -> bitarray.bitarray
    """
    Computes the encoding of the ngrams using the BLAKE2 hash function.

    We deliberately do not use the double hashing scheme as proposed in [
    Schnell2011]_, because this
    would introduce an exploitable structure into the Bloom filter. For more
    details on the
    weakness, see [Kroll2015]_.

    In short, the double hashing scheme only allows for :math:`l^2`
    different encodings for any possible n-gram,
    whereas the use of :math:`k` different independent hash functions gives
    you :math:`\sum_{j=1}^{k}{\\binom{l}{j}}`
    combinations.


    **Our construction**

    It is advantageous to construct Bloom filters using a family of hash
    functions with the property of
    `k-independence <https://en.wikipedia.org/wiki/K-independent_hashing>`_
    to compute the indices for an entry.
    This approach minimises the change of collisions.

    An informal definition of *k-independence* of a family of hash functions
    is, that if selecting a function at random
    from the family, it guarantees that the hash codes of any designated k
    keys are independent random variables.

    Our construction utilises the fact that the output bits of a
    cryptographic hash function are uniformly distributed,
    independent, binary random variables (well, at least as close to as
    possible. See [Kaminsky2011]_ for an analysis).
    Thus, slicing the output of a cryptographic hash function into k
    different slices gives you k independent random
    variables.

    We chose Blake2 as the cryptographic hash function mainly for two reasons:

    * it is fast.
    * in keyed hashing mode, Blake2 provides MACs with just one hash
    function call instead of the
      two calls in the HMAC construction used in the double hashing scheme.


    .. warning::
       Please be aware that, although this construction makes the attack of
       [Kroll2015]_ infeasible, it is most likely
       not enough to ensure security. Or in their own words:

         | However, we think that using independent hash functions alone
         will not be sufficient to ensure security,
           since in this case other approaches (maybe related to or at least
           inspired through work from the
           area of Frequent Itemset Mining) are promising to detect at least
           the most frequent atoms automatically.

    :param ngrams: list of n-grams to be encoded
    :param keys: secret key for blake2 as bytes
    :param k: number of hash functions to use for each ngram
    :param l: length of the output bitarray (has to be a power of 2)
    :param encoding: the encoding to use when turning the ngrams to bytes

    :return: bitarray of length l with the bits set which correspond to the
    encoding of the ngrams
    """
    key, = keys  # Unpack.

    log_l = int(math.log(l, 2))
    if not 2 ** log_l == l:
        raise ValueError(
            'parameter "l" has to be a power of two for the BLAKE2 encoding, '
            'but was: {}'.format(
                l))
    bf = bitarray(l)
    bf.setall(False)

    for m in ngrams:
        random_shorts = []  # type: List[int]
        num_macs = (k + 31) // 32
        for i in range(num_macs):
            hash_bytes = blake2b(m.encode(encoding=encoding), key=key,
                                 salt=str(i).encode()).digest()
            random_shorts.extend(struct.unpack('32H',
                                               hash_bytes))  # interpret
            # hash bytes as 32 unsigned shorts.
        for i in range(k):
            idx = random_shorts[i] % l
            bf[idx] = 1
    return bf


<<<<<<< HEAD
class NgramEncodings(Enum):
    """ The available schemes for encoding n-grams.

    ..
      the slightly awkward looking construction with the calls to partial
      and the overwrite of __call__ are due to
      compatibility issues with Python 2.7.
    """
    DOUBLE_HASH = partial(double_hash_encode_ngrams)
    """ the initial encoding scheme as described in Schnell, R., Bachteler,
    T., & Reiher, J. (2011). A Novel
    Error-Tolerant Anonymous Linking Code. Also see
    :meth:`double_hash_encode_ngrams`"""
    BLAKE_HASH = partial(blake_encode_ngrams)
    """ uses the BLAKE2 hash function, which is one of the fastest modern
    hash functions, and does less hash function
    calls compared to the DOUBLE_HASH based schemes. It avoids one of the
    exploitable weaknesses of the DOUBLE_HASH
    scheme. Also see :meth:`blake_encode_ngrams`"""
    DOUBLE_HASH_NON_SINGULAR = partial(
        double_hash_encode_ngrams_non_singular)
    """ very similar to DOUBLE_HASH, but avoids singularities in the
    encoding. Also see
    :meth:`double_hash_encode_ngrams_non_singular`"""

    def __call__(self, *args):
        return self.value(*args)


def hashing_function_from_properties(
        fhp  # type: FieldHashingProperties
):
    # type: (...) -> Callable[[Iterable[str], Sequence[bytes], int, int, str], bitarray]
    """
    Get the hashing function for this field
    :param fhp: hashing properties for this field
    :return: the hashing function
    """
    if fhp.hash_type == 'doubleHash':
        if fhp.prevent_singularity:
            return NgramEncodings.DOUBLE_HASH_NON_SINGULAR
        else:
            return NgramEncodings.DOUBLE_HASH
    elif fhp.hash_type == 'blakeHash':
        return NgramEncodings.BLAKE_HASH
    else:
        msg = "Unsupported hash type '{}'".format(fhp.hash_type)
=======
def hashing_function_from_properties(
                    properties  # type: GlobalHashingProperties
                    ):
    # type: (...) -> Callable[[Iterable[str], Sequence[bytes], int, int, str], bitarray]
    if properties.hash_type == 'doubleHash':
        if properties.hash_prevent_singularity:
            return double_hash_encode_ngrams_non_singular
        else:
            return double_hash_encode_ngrams
    elif properties.hash_type == 'blakeHash':
        return blake_encode_ngrams
    else:
        msg = "Unsupported hash type '{}'".format(properties.hash_type)
>>>>>>> bb912939
        raise ValueError(msg)


def fold_xor(bloomfilter,  # type: bitarray
             folds         # type: int
             ):
    # type: (...) -> bitarray
    """ Performs XOR folding on a Bloom filter.

        If the length of the original Bloom filter is n and we perform
        r folds, then the length of the resulting filter is n / 2 ** r.

        :param bloomfilter: Bloom filter to fold
        :param folds: number of folds

        :return: folded bloom filter
    """

    if len(bloomfilter) % 2 ** folds != 0:
        msg = ('The length of the bloom filter is {length}. It is not '
               'divisible by 2 ** {folds}, so it cannot be folded {folds} '
               'times.'
               .format(length=len(bloomfilter), folds=folds))
        raise ValueError(msg)

    for _ in range(folds):
        bf1 = bloomfilter[:len(bloomfilter) // 2]
        bf2 = bloomfilter[len(bloomfilter) // 2:]

        bloomfilter = bf1 ^ bf2

    return bloomfilter


def crypto_bloom_filter(record,      # type: Sequence[Text]
                        tokenizers,  # type: List[Callable[[Text, Optional[Text]], Iterable[Text]]]
                        schema,      # type: Schema
                        keys         # type: Sequence[Sequence[bytes]]
                        ):
    # type: (...) -> Tuple[bitarray, Text, int]
    """ Computes the composite Bloom filter encoding of a record.

        Using the method from
        http://www.record-linkage.de/-download=wp-grlc-2011-02.pdf

        :param record: plaintext record tuple. E.g. (index, name, dob, gender)
        :param tokenizers: A list of tokenizers. A tokenizer is a function that
            returns tokens from a string.
        :param schema: Schema
        :param keys: Keys for the hash functions as a tuple of lists of bytes.

        :return: 3-tuple:
                - bloom filter for record as a bitarray
                - first element of record (usually an index)
                - number of bits set in the bloomfilter
    """
<<<<<<< HEAD
    hash_l = schema.l * 2 ** schema.xor_folds
=======
    xor_folds = hash_properties.xor_folds
    hash_l = hash_properties.l * 2 ** xor_folds
    hash_k = hash_properties.k
    hash_function = hashing_function_from_properties(hash_properties)
>>>>>>> bb912939

    bloomfilter = bitarray(hash_l)
    bloomfilter.setall(False)

    for (entry, tokenize, field, key) \
            in zip(record, tokenizers, schema.fields, keys):
        fhp = field.hashing_properties
        if fhp:
            ngrams = list(tokenize(field.format_value(entry)))
            hash_function = hashing_function_from_properties(fhp)
            k = fhp.get_k(len(ngrams))
            bloomfilter |= hash_function(ngrams, key, k, hash_l, fhp.encoding)

    c1 = bloomfilter.count()
    bloomfilter = fold_xor(bloomfilter, schema.xor_folds)
    c2 = bloomfilter.count()
    return bloomfilter, record[0], bloomfilter.count()


def stream_bloom_filters(dataset,  # type: Iterable[Sequence[Text]]
                         keys,     # type: Sequence[Sequence[bytes]]
                         schema    # type: Schema
                         ):
    # type: (...) -> Iterable[Tuple[bitarray, Text, int]]
    """ Compute composite Bloom filters (CLKs) for every record in an
    iterable dataset.

        :param dataset: An iterable of indexable records.
        :param schema: An instantiated Schema instance
        :param keys: A tuple of two lists of secret keys used in the HMAC.
        :return: Generator yielding bloom filters as 3-tuples
    """
    tokenizers = [tokenizer.get_tokenizer(field.hashing_properties)
                  for field in schema.fields]
    return (crypto_bloom_filter(s, tokenizers, schema, keys)
            for s in dataset)<|MERGE_RESOLUTION|>--- conflicted
+++ resolved
@@ -36,15 +36,10 @@
     """
     Computes the double hash encoding of the ngrams with the given keys.
 
-<<<<<<< HEAD
-    Using the method from
-    http://www.record-linkage.de/-download=wp-grlc-2011-02.pdf
-=======
         Using the method from:
         Schnell, R., Bachteler, T., & Reiher, J. (2011).
         A Novel Error-Tolerant Anonymous Linking Code.
         http://grlc.german-microsimulation.de/wp-content/uploads/2017/05/downloadwp-grlc-2011-02.pdf
->>>>>>> bb912939
 
     :param ngrams: list of n-grams to be encoded
     :param keys: hmac secret keys for md5 and sha1 as bytes
@@ -245,55 +240,6 @@
     return bf
 
 
-<<<<<<< HEAD
-class NgramEncodings(Enum):
-    """ The available schemes for encoding n-grams.
-
-    ..
-      the slightly awkward looking construction with the calls to partial
-      and the overwrite of __call__ are due to
-      compatibility issues with Python 2.7.
-    """
-    DOUBLE_HASH = partial(double_hash_encode_ngrams)
-    """ the initial encoding scheme as described in Schnell, R., Bachteler,
-    T., & Reiher, J. (2011). A Novel
-    Error-Tolerant Anonymous Linking Code. Also see
-    :meth:`double_hash_encode_ngrams`"""
-    BLAKE_HASH = partial(blake_encode_ngrams)
-    """ uses the BLAKE2 hash function, which is one of the fastest modern
-    hash functions, and does less hash function
-    calls compared to the DOUBLE_HASH based schemes. It avoids one of the
-    exploitable weaknesses of the DOUBLE_HASH
-    scheme. Also see :meth:`blake_encode_ngrams`"""
-    DOUBLE_HASH_NON_SINGULAR = partial(
-        double_hash_encode_ngrams_non_singular)
-    """ very similar to DOUBLE_HASH, but avoids singularities in the
-    encoding. Also see
-    :meth:`double_hash_encode_ngrams_non_singular`"""
-
-    def __call__(self, *args):
-        return self.value(*args)
-
-
-def hashing_function_from_properties(
-        fhp  # type: FieldHashingProperties
-):
-    # type: (...) -> Callable[[Iterable[str], Sequence[bytes], int, int, str], bitarray]
-    """
-    Get the hashing function for this field
-    :param fhp: hashing properties for this field
-    :return: the hashing function
-    """
-    if fhp.hash_type == 'doubleHash':
-        if fhp.prevent_singularity:
-            return NgramEncodings.DOUBLE_HASH_NON_SINGULAR
-        else:
-            return NgramEncodings.DOUBLE_HASH
-    elif fhp.hash_type == 'blakeHash':
-        return NgramEncodings.BLAKE_HASH
-    else:
-        msg = "Unsupported hash type '{}'".format(fhp.hash_type)
-=======
 def hashing_function_from_properties(
                     properties  # type: GlobalHashingProperties
                     ):
@@ -307,7 +253,6 @@
         return blake_encode_ngrams
     else:
         msg = "Unsupported hash type '{}'".format(properties.hash_type)
->>>>>>> bb912939
         raise ValueError(msg)
 
 
@@ -364,14 +309,7 @@
                 - first element of record (usually an index)
                 - number of bits set in the bloomfilter
     """
-<<<<<<< HEAD
     hash_l = schema.l * 2 ** schema.xor_folds
-=======
-    xor_folds = hash_properties.xor_folds
-    hash_l = hash_properties.l * 2 ** xor_folds
-    hash_k = hash_properties.k
-    hash_function = hashing_function_from_properties(hash_properties)
->>>>>>> bb912939
 
     bloomfilter = bitarray(hash_l)
     bloomfilter.setall(False)
