#!/usr/bin/env python3

"""
Generate a Bloom filter
"""
<<<<<<< HEAD
import base64
import hashlib import sha1, md5
=======

import base64
from hashlib import sha1, md5
>>>>>>> 4c835e3b
import hmac
import sys
from typing import Tuple, Any, Iterable, List

from bitarray import bitarray
from future.builtins import map

from clkhash.identifier_types import IdentifierType

<<<<<<< HEAD

try:
    from_bytes = int.from_bytes
else:
    import codecs
    def from_bytes(bytes_, byteorder):
        # type: (bytes, str) -> int
        """ Emulate Python 3's int.from_bytes.

            Kudos: https://stackoverflow.com/a/30403242 (with
            modifications)

            :param bytes_: The bytes to turn into an `int`.
            :param byteorder: Either `'big'` or `'little'`.
        """
        if endianess == 'big':
            pass
        elif endianess == 'little':
            bytes_ = bytes_[::-1]
        else:
            raise ValueError("byteorder must be either 'little' or 'big'")
        hex_str = codecs.encode(bytes_, 'hex')
        return int(hex_str, 16)
=======
from bitarray import bitarray
from future.builtins import range
from typing import Tuple, Any, Iterable, List
>>>>>>> 4c835e3b


def double_hash_encode_ngrams(ngrams,          # type: Iterable[str]
                              key_sha1,        # type: bytes
                              key_md5,         # type: bytes
                              k,               # type: int
                              l,               # type: int
                              encoding         # type: str
                              ):
    # type: (...) -> bitarray
    """
    computes the double hash encoding of the provided ngrams with the given keys.

    Using the method from
    http://www.record-linkage.de/-download=wp-grlc-2011-02.pdf

    :param ngrams: list of n-grams to be encoded
    :param key_sha1: hmac secret keys for sha1 as bytes
    :param key_md5: hmac secret keys for md5 as bytes
    :param k: number of hash functions to use per element of the ngrams
    :param l: length of the output bitarray

    :return: bitarray of length l with the bits set which correspond to the encoding of the ngrams
    """
    bf = bitarray(l)
    bf.setall(False)
    for m in ngrams:
        binary = m.encode(encoding=encoding)

        sha1hm_bytes = hmac.new(key_sha1, binary, hashlib.sha1).digest()
        md5hm_bytes = hmac.new(key_md5, binary, hashlib.md5).digest()

        sha1hm = from_bytes(sha1hm_bytes, byteorder='big') % l
        md5hm = from_bytes(md5hm_bytes, byteorder='big') % l

        for i in range(k):
            gi = (sha1hm + i * md5hm) % l
            bf[gi] = True
    return bf


<<<<<<< HEAD
def crypto_bloom_filter(record,            # type: Tuple[str]
                        tokenizers,        # type: Iterable[IdentifierType]
                        field_properties,
                        keys,              # type: Tuple[Sequence[bytes, ...], Sequence[bytes, ...]]
                        hash_properties
=======
def fold_xor(bloomfilter,  # type: bitarray
             folds         # type: int
             ):
    # type: (...) -> bitarray
    """ Performs XOR folding on a Bloom filter.

        If the length of the original Bloom filter is n and we perform
        r folds, then the length of the resulting filter is n / 2 ** r.

        :param bloomfilter: Bloom filter to fold
        :param folds: number of folds

        :return: folded bloom filter
    """

    if len(bloomfilter) % 2 ** folds != 0:
        msg = ('The length of the bloom filter is {length}. It is not '
               'divisible by 2 ** {folds}, so it cannot be folded {folds} '
               'times.'
               .format(length=len(bloomfilter), folds=folds))
        raise ValueError(msg)

    for _ in range(folds):
        bf1 = bloomfilter[:len(bloomfilter) // 2]
        bf2 = bloomfilter[len(bloomfilter) // 2:]

        bloomfilter = bf1 ^ bf2

    return bloomfilter


def crypto_bloom_filter(record,       # type: Tuple[Any, ...]
                        tokenizers,   # type: Iterable[IdentifierType]
                        keys1,        # type: Tuple[bytes, ...]
                        keys2,        # type: Tuple[bytes, ...]
                        xor_folds=0,  # type: int
                        l=1024,       # type: int
                        k=30          # type: int
>>>>>>> 4c835e3b
                        ):
    # type: (...) -> Tuple[bitarray, int, int]
    """
    Makes a Bloom filter from a record with given tokenizers and lists of keys.

    Using the method from
    http://www.record-linkage.de/-download=wp-grlc-2011-02.pdf

    :param record: plaintext record tuple. E.g. (index, name, dob, gender)
    :param tokenizers: A list of IdentifierType tokenizers (one for each record element)
    :param keys1: list of keys for first hash function as list of bytes
    :param keys2: list of keys for second hash function as list of bytes
    :param xor_folds: number of XOR folds to perform
    :param l: length of the Bloom filter in number of bits
    :param k: number of hash functions to use per element

    :return: 3-tuple:
            - bloom filter for record as a bitarray
            - first element of record (usually an index)
            - number of bits set in the bloomfilter
    """
    keys1, keys2 = keys
    l = hash_properties.l
    k = hash_properties.k

    bloomfilter = bitarray(l)
    bloomfilter.setall(False)

    for (entry, tokenizer, field, key1, key2) \
            in zip(record, tokenizers, field_properties, keys1, keys2):
        ngrams = tokenizer(entry)
        adjusted_k = int(round(field.weight * k))

        bloomfilter |= double_hash_encode_ngrams(
            ngrams, key1, key2, adjusted_k, l)

    bloomfilter = fold_xor(bloomfilter, xor_folds)

    return bloomfilter, record[0], bloomfilter.count()


def stream_bloom_filters(dataset,       # type: Iterable[Tuple[Any, ...]]
<<<<<<< HEAD
                         tokenizers,        # type: Iterable[IdentifierType]
                         field_properties,
                         keys,              # type: Tuple[Sequence[bytes, ...], Sequence[bytes, ...]]
                         hash_properties
=======
                         schema_types,  # type: Iterable[IdentifierType]
                         keys,          # type: Tuple[Tuple[bytes, ...],Tuple[bytes, ...]]
                         xor_folds=0    # type: int
>>>>>>> 4c835e3b
                         ):
    # type: (...) -> Iterable[Tuple[bitarray, Any, int]]
    """
    Yield bloom filters

    :param dataset: An iterable of indexable records.
    :param schema_types: An iterable of identifier type names.
    :param keys: A tuple of two lists of secret keys used in the HMAC.
    :param xor_folds: number of XOR folds to perform
    :return: Yields bloom filters as 3-tuples
    """
<<<<<<< HEAD
    return (crypto_bloom_filter(tokenizers, field_formats,
                                keys, hash_properties)
            for s in dataset)
=======
    for s in dataset:
        yield crypto_bloom_filter(s, schema_types, keys[0], keys[1],
                                  xor_folds=xor_folds)


def calculate_bloom_filters(dataset,     # type: Iterable[Tuple[Any]]
                            schema,      # type: Iterable[IdentifierType]
                            keys,        # type: Tuple[Tuple[bytes], Tuple[bytes]]
                            xor_folds=0  # type: int
                            ):
    # type: (...) -> List[Tuple[bitarray, Any, int]]
    """
    :param dataset: A list of indexable records.
    :param schema: An iterable of identifier types.
    :param keys: A tuple of two lists of secret keys used in the HMAC.
    :param xor_folds: number of XOR folds to perform
    :return: List of bloom filters as 3-tuples, each containing
             bloom filter (bitarray), record first element - usually index, bitcount (int)
    """
    return list(stream_bloom_filters(dataset, schema, keys, xor_folds=xor_folds))
>>>>>>> 4c835e3b


def serialize_bitarray(ba):
    # type: (bitarray) -> str
    """Serialize a bitarray (bloomfilter)

    """
    return base64.b64encode(ba.tobytes()).decode('utf8')<|MERGE_RESOLUTION|>--- conflicted
+++ resolved
@@ -3,14 +3,8 @@
 """
 Generate a Bloom filter
 """
-<<<<<<< HEAD
 import base64
-import hashlib import sha1, md5
-=======
-
-import base64
-from hashlib import sha1, md5
->>>>>>> 4c835e3b
+import hashlib
 import hmac
 import sys
 from typing import Tuple, Any, Iterable, List
@@ -20,7 +14,6 @@
 
 from clkhash.identifier_types import IdentifierType
 
-<<<<<<< HEAD
 
 try:
     from_bytes = int.from_bytes
@@ -44,11 +37,6 @@
             raise ValueError("byteorder must be either 'little' or 'big'")
         hex_str = codecs.encode(bytes_, 'hex')
         return int(hex_str, 16)
-=======
-from bitarray import bitarray
-from future.builtins import range
-from typing import Tuple, Any, Iterable, List
->>>>>>> 4c835e3b
 
 
 def double_hash_encode_ngrams(ngrams,          # type: Iterable[str]
@@ -90,13 +78,6 @@
     return bf
 
 
-<<<<<<< HEAD
-def crypto_bloom_filter(record,            # type: Tuple[str]
-                        tokenizers,        # type: Iterable[IdentifierType]
-                        field_properties,
-                        keys,              # type: Tuple[Sequence[bytes, ...], Sequence[bytes, ...]]
-                        hash_properties
-=======
 def fold_xor(bloomfilter,  # type: bitarray
              folds         # type: int
              ):
@@ -128,14 +109,6 @@
     return bloomfilter
 
 
-def crypto_bloom_filter(record,       # type: Tuple[Any, ...]
-                        tokenizers,   # type: Iterable[IdentifierType]
-                        keys1,        # type: Tuple[bytes, ...]
-                        keys2,        # type: Tuple[bytes, ...]
-                        xor_folds=0,  # type: int
-                        l=1024,       # type: int
-                        k=30          # type: int
->>>>>>> 4c835e3b
                         ):
     # type: (...) -> Tuple[bitarray, int, int]
     """
@@ -160,6 +133,7 @@
     keys1, keys2 = keys
     l = hash_properties.l
     k = hash_properties.k
+    xor_folds = hash_properties.xor_folds
 
     bloomfilter = bitarray(l)
     bloomfilter.setall(False)
@@ -178,16 +152,10 @@
 
 
 def stream_bloom_filters(dataset,       # type: Iterable[Tuple[Any, ...]]
-<<<<<<< HEAD
                          tokenizers,        # type: Iterable[IdentifierType]
                          field_properties,
                          keys,              # type: Tuple[Sequence[bytes, ...], Sequence[bytes, ...]]
                          hash_properties
-=======
-                         schema_types,  # type: Iterable[IdentifierType]
-                         keys,          # type: Tuple[Tuple[bytes, ...],Tuple[bytes, ...]]
-                         xor_folds=0    # type: int
->>>>>>> 4c835e3b
                          ):
     # type: (...) -> Iterable[Tuple[bitarray, Any, int]]
     """
@@ -199,32 +167,9 @@
     :param xor_folds: number of XOR folds to perform
     :return: Yields bloom filters as 3-tuples
     """
-<<<<<<< HEAD
     return (crypto_bloom_filter(tokenizers, field_formats,
                                 keys, hash_properties)
             for s in dataset)
-=======
-    for s in dataset:
-        yield crypto_bloom_filter(s, schema_types, keys[0], keys[1],
-                                  xor_folds=xor_folds)
-
-
-def calculate_bloom_filters(dataset,     # type: Iterable[Tuple[Any]]
-                            schema,      # type: Iterable[IdentifierType]
-                            keys,        # type: Tuple[Tuple[bytes], Tuple[bytes]]
-                            xor_folds=0  # type: int
-                            ):
-    # type: (...) -> List[Tuple[bitarray, Any, int]]
-    """
-    :param dataset: A list of indexable records.
-    :param schema: An iterable of identifier types.
-    :param keys: A tuple of two lists of secret keys used in the HMAC.
-    :param xor_folds: number of XOR folds to perform
-    :return: List of bloom filters as 3-tuples, each containing
-             bloom filter (bitarray), record first element - usually index, bitcount (int)
-    """
-    return list(stream_bloom_filters(dataset, schema, keys, xor_folds=xor_folds))
->>>>>>> 4c835e3b
 
 
 def serialize_bitarray(ba):
