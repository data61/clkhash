--- conflicted
+++ resolved
@@ -3,42 +3,29 @@
 """
 Generate a Bloom filter
 """
-<<<<<<< HEAD
+
 import base64
-import hashlib
-=======
-from typing import Tuple, Any, Iterable, List
-
-import base64
->>>>>>> 6bc54d35
+from enum import Enum
+from functools import partial
+from hashlib import md5, sha1
 import hmac
 import math
+import struct
 import sys
-<<<<<<< HEAD
-from typing import Callable, Iterable, List, Sequence, Text, Tuple
+from typing import Any, Callable, Iterable, List, Sequence, Text, Tuple
 
 from bitarray import bitarray
-from future.builtins import map
+from future.builtins import map, range
 
 from clkhash import field_formats, tokenizer
 from clkhash.backports import int_from_bytes
 import clkhash.schema
-=======
-import struct
-
-from future.builtins import range
-from enum import Enum
-from clkhash.identifier_types import IdentifierType
-from functools import partial
-from hashlib import sha1, md5
-
-if sys.version_info < (3,6):
+
+try:
+    from hashlib import blake2b
+except ImportError:
+    # We are in Python older than 3.6.
     from pyblake2 import blake2b
-else:
-    from hashlib import blake2b
-
-from bitarray import bitarray
->>>>>>> 6bc54d35
 
 
 def double_hash_encode_ngrams(ngrams,          # type: Iterable[str]
@@ -121,23 +108,19 @@
     bf = bitarray(l)
     bf.setall(False)
     for m in ngrams:
-<<<<<<< HEAD
         m_bytes = m.encode(encoding=encoding)
 
-        sha1hm_bytes = hmac.new(key_sha1, m_bytes, hashlib.sha1).digest()
-        md5hm_bytes = hmac.new(key_md5, m_bytes, hashlib.md5).digest()
+        sha1hm_bytes = hmac.new(key_sha1, m_bytes, sha1).digest()
+        md5hm_bytes = hmac.new(key_md5, m_bytes, md5).digest()
 
         sha1hm = int_from_bytes(sha1hm_bytes, 'big') % l
         md5hm = int_from_bytes(md5hm_bytes, 'big') % l
 
-=======
-        sha1hm = int(hmac.new(key_sha1, m.encode(), sha1).hexdigest(), 16) % l
-        md5hm = int(hmac.new(key_md5, m.encode(), md5).hexdigest(), 16) % l
         i = 0
         while md5hm == 0:
             md5hm = int(hmac.new(key_md5, m.encode() + chr(i).encode(), md5).hexdigest(), 16) % l
             i += 1
->>>>>>> 6bc54d35
+
         for i in range(k):
             gi = (sha1hm + i * md5hm) % l
             bf[gi] = True
@@ -240,14 +223,14 @@
       compatibility issues with Python 2.7.
     """
     DOUBLE_HASH = partial(double_hash_encode_ngrams)
-    """ the initial encoding scheme as described in Schnell, R., Bachteler, T., & Reiher, J. (2011). A Novel 
+    """ the initial encoding scheme as described in Schnell, R., Bachteler, T., & Reiher, J. (2011). A Novel
     Error-Tolerant Anonymous Linking Code. Also see :meth:`double_hash_encode_ngrams`"""
     BLAKE_HASH = partial(blake_encode_ngrams)
-    """ uses the BLAKE2 hash function, which is one of the fastest modern hash functions, and does less hash function 
-    calls compared to the DOUBLE_HASH based schemes. It avoids one of the exploitable weaknesses of the DOUBLE_HASH 
+    """ uses the BLAKE2 hash function, which is one of the fastest modern hash functions, and does less hash function
+    calls compared to the DOUBLE_HASH based schemes. It avoids one of the exploitable weaknesses of the DOUBLE_HASH
     scheme. Also see :meth:`blake_encode_ngrams`"""
     DOUBLE_HASH_NON_SINGULAR = partial(double_hash_encode_ngrams_non_singular)
-    """ very similar to DOUBLE_HASH, but avoids singularities in the encoding. Also see 
+    """ very similar to DOUBLE_HASH, but avoids singularities in the encoding. Also see
     :meth:`double_hash_encode_ngrams_non_singular`"""
 
     def __call__(self, *args):
@@ -284,22 +267,11 @@
 
     return bloomfilter
 
-<<<<<<< HEAD
 def crypto_bloom_filter(record,          # type: Sequence[Text]
                         tokenizers,      # type: List[Callable[[Text], Iterable[Text]]]
                         field_hashing,   # type: List[field_formats.FieldHashingProperties]
                         keys,            # type: Tuple[Sequence[bytes], Sequence[bytes]]
                         hash_properties  # type: clkhash.schema.GlobalHashingProperties
-=======
-
-def crypto_bloom_filter(record,       # type: Tuple[Any, ...]
-                        tokenizers,   # type: Iterable[IdentifierType]
-                        keys,         # type: Tuple[Tuple[bytes, ...]]
-                        xor_folds=0,  # type: int
-                        l=1024,       # type: int
-                        k=30,         # type: int
-                        ngram_encoding=NgramEncodings.DOUBLE_HASH
->>>>>>> 6bc54d35
                         ):
     # type: (...) -> Tuple[bitarray, Text, int]
     """
@@ -309,20 +281,11 @@
     http://www.record-linkage.de/-download=wp-grlc-2011-02.pdf
 
     :param record: plaintext record tuple. E.g. (index, name, dob, gender)
-<<<<<<< HEAD
     :param tokenizers: A tokenizers. A tokenizer is a function that
         returns tokens from a string.
     :param field_hashing: Hashing properties for each field.
     :param keys: Keys for the hash functions as a tuple of lists of bytes.
     :param hash_properties: Global hashing properties.
-=======
-    :param tokenizers: A list of IdentifierType tokenizers (one for each record element)
-    :param keys: tuple of tuple of keys for the hash functions as bytes
-    :param xor_folds: number of XOR folds to perform
-    :param l: length of the Bloom filter in number of bits
-    :param k: number of hash functions to use per element
-    :param ngram_encoding:
->>>>>>> 6bc54d35
 
     :return: 3-tuple:
             - bloom filter for record as a bitarray
@@ -337,7 +300,6 @@
     bloomfilter = bitarray(l)
     bloomfilter.setall(False)
 
-<<<<<<< HEAD
     for (entry, tokenizer, field, key1, key2) \
             in zip(record, tokenizers, field_hashing, keys1, keys2):
         ngrams = tokenizer(entry)
@@ -345,30 +307,15 @@
 
         bloomfilter |= double_hash_encode_ngrams(
             ngrams, key1, key2, adjusted_k, l, field.encoding)
-=======
-    for (entry, tokenizer, f_keys) in zip(record, tokenizers, keys):
-        ngrams = [ngram for ngram in tokenizer(str(entry))]
-        if tokenizer.weight < 0:
-            raise ValueError('weight must not be smaller than zero, but was: {}'.format(tokenizer.weight))
-        adjusted_k = int(round(tokenizer.weight * k))
-        bloomfilter |= ngram_encoding(ngrams, f_keys, adjusted_k, l)
->>>>>>> 6bc54d35
 
     bloomfilter = fold_xor(bloomfilter, xor_folds)
 
     return bloomfilter, record[0], bloomfilter.count()
 
 
-<<<<<<< HEAD
 def stream_bloom_filters(dataset,  # type: Iterable[Sequence[Text]]
                          keys,     # type: Tuple[Sequence[bytes], Sequence[bytes]]
                          schema    # type: clkhash.schema.Schema
-=======
-def stream_bloom_filters(dataset,       # type: Iterable[Tuple[Any, ...]]
-                         schema_types,  # type: Iterable[IdentifierType]
-                         keys,          # type: Tuple[Tuple[bytes, ...]]
-                         xor_folds=0    # type: int
->>>>>>> 6bc54d35
                          ):
     # type: (...) -> Iterable[Tuple[bitarray, Text, int]]
     """
@@ -380,7 +327,6 @@
     :param xor_folds: number of XOR folds to perform
     :return: Yields bloom filters as 3-tuples
     """
-<<<<<<< HEAD
     tokenizers = [tokenizer.get_tokenizer(field.hashing_properties)
                   for field in schema.fields]
     field_hashing = [field.hashing_properties for field in schema.fields]
@@ -389,27 +335,6 @@
     return (crypto_bloom_filter(s, tokenizers, field_hashing,
                                 keys, hash_properties)
             for s in dataset)
-=======
-    for s in dataset:
-        yield crypto_bloom_filter(s, schema_types, keys, xor_folds=xor_folds)
-
-
-def calculate_bloom_filters(dataset,     # type: Iterable[Tuple[Any]]
-                            schema,      # type: Iterable[IdentifierType]
-                            keys,        # type: Tuple[Tuple[bytes, ...]]
-                            xor_folds=0  # type: int
-                            ):
-    # type: (...) -> List[Tuple[bitarray, Any, int]]
-    """
-    :param dataset: A list of indexable records.
-    :param schema: An iterable of identifier types.
-    :param keys: A tuple of two lists of secret keys used in the HMAC.
-    :param xor_folds: number of XOR folds to perform
-    :return: List of bloom filters as 3-tuples, each containing
-             bloom filter (bitarray), record first element - usually index, bitcount (int)
-    """
-    return list(stream_bloom_filters(dataset, schema, keys, xor_folds=xor_folds))
->>>>>>> 6bc54d35
 
 
 def serialize_bitarray(ba):
