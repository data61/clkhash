from setuptools import setup, find_packages

requirements = [
<<<<<<< HEAD
        "bitarray>=0.8",
        "click>=6.7",
        "requests>=2.18",
        "futures>=3.1; python_version < '3.2'",  # Backport from Py3.2
        "cryptography>=2.1",
        "tqdm>=4.19",
        "future>=0.16",
        "typing>=3.6; python_version < '3.5'",  # Backport from Py3.5
        "jsonschema>=2.6",
=======
        "bitarray==0.8.1",
        "click==6.7",
        "requests==2.18.4",
        "futures==3.1.1",
        "cryptography==2.1.3",
        "tqdm==4.19.4",
        "typing>=3.6.2",
        "future==0.16.0",
        "pyblake2==1.1.0; python_version < '3.6'",
        "enum34==1.1.6; python_version < '3.4'"
>>>>>>> 6bc54d35
    ]

setup(
    name="clkhash",
    version='0.9.0-dev',
    description='Hash utility to create Cryptographic Linkage Keys',
    url='https://github.com/n1analytics/clkhash',
    license='Apache',
    install_requires=requirements,
    setup_requires=['pytest-runner'],
    tests_require=['pytest', 'pytest-cov'],
    packages=find_packages(exclude=['tests']),
    package_data={'clkhash': ['data/*.csv', 'master-schemas/*.json']},
    entry_points={
        'console_scripts': [
            'clkutil = clkhash.cli:cli'
        ],
    }
)<|MERGE_RESOLUTION|>--- conflicted
+++ resolved
@@ -1,28 +1,17 @@
 from setuptools import setup, find_packages
 
 requirements = [
-<<<<<<< HEAD
         "bitarray>=0.8",
         "click>=6.7",
+        "cryptography>=2.1",
+        "enum34==1.1.6; python_version < '3.4'"
+        "future>=0.16",
+        "futures>=3.1; python_version < '3.2'",  # Backport from Py3.2
+        "pyblake2>=1.1; python_version < '3.6'",
+        "jsonschema>=2.6",
         "requests>=2.18",
-        "futures>=3.1; python_version < '3.2'",  # Backport from Py3.2
-        "cryptography>=2.1",
         "tqdm>=4.19",
-        "future>=0.16",
         "typing>=3.6; python_version < '3.5'",  # Backport from Py3.5
-        "jsonschema>=2.6",
-=======
-        "bitarray==0.8.1",
-        "click==6.7",
-        "requests==2.18.4",
-        "futures==3.1.1",
-        "cryptography==2.1.3",
-        "tqdm==4.19.4",
-        "typing>=3.6.2",
-        "future==0.16.0",
-        "pyblake2==1.1.0; python_version < '3.6'",
-        "enum34==1.1.6; python_version < '3.4'"
->>>>>>> 6bc54d35
     ]
 
 setup(
