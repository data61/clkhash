from setuptools import setup, find_packages

requirements = [
        "bitarray==0.8.1",
        "click==6.7",
        "requests==2.18.4",
        "futures==3.1.1",
        "cryptography==2.1.3",
        "tqdm==4.19.4",
        "typing",
<<<<<<< HEAD
        "pyblake2==1.1.0; python_version < '3.6'",
        "enum34==1.1.6; python_version < '3.4'"
=======
        "future==0.16.0",
        "typing>=3.6.2"
>>>>>>> 98cf472f
    ]

setup(
    name="clkhash",
    version='0.9.0-dev',
    description='Hash utility to create Cryptographic Linkage Keys',
    url='https://github.com/n1analytics/clkhash',
    license='Apache',
    install_requires=requirements,
    setup_requires=['pytest-runner'],
    test_requires=['pytest', 'pytest-cov'],
    packages=find_packages(exclude=['tests']),
    package_data={'clkhash': ['data/*.csv']},
    entry_points={
        'console_scripts': [
            'clkutil = clkhash.cli:cli'
        ],
    }
)<|MERGE_RESOLUTION|>--- conflicted
+++ resolved
@@ -7,14 +7,10 @@
         "futures==3.1.1",
         "cryptography==2.1.3",
         "tqdm==4.19.4",
-        "typing",
-<<<<<<< HEAD
+        "typing>=3.6.2",
+        "future==0.16.0",
         "pyblake2==1.1.0; python_version < '3.6'",
         "enum34==1.1.6; python_version < '3.4'"
-=======
-        "future==0.16.0",
-        "typing>=3.6.2"
->>>>>>> 98cf472f
     ]
 
 setup(
