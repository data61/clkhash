--- conflicted
+++ resolved
@@ -366,20 +366,8 @@
      "name": "stderr",
      "output_type": "stream",
      "text": [
-<<<<<<< HEAD
-      "\n",
-      "generating CLKs:   0%|          | 0.00/5.00k [00:00<?, ?clk/s, mean=0, std=0]\n",
-      "generating CLKs:   4%|4         | 200/5.00k [00:02<00:50, 95.1clk/s, mean=884, std=32.8]\n",
-      "generating CLKs:  20%|##        | 1.00k/5.00k [00:02<00:29, 135clk/s, mean=884, std=33.4]\n",
-      "generating CLKs:  36%|###6      | 1.80k/5.00k [00:02<00:17, 184clk/s, mean=885, std=34.1]\n",
-      "generating CLKs:  68%|######8   | 3.40k/5.00k [00:03<00:06, 254clk/s, mean=885, std=33.4]\n",
-      "generating CLKs:  88%|########8 | 4.40k/5.00k [00:03<00:01, 358clk/s, mean=885, std=33.5]\n",
-      "generating CLKs: 100%|##########| 5.00k/5.00k [00:03<00:00, 478clk/s, mean=885, std=33.4]\n",
-      "CLK data written to clks_a.json\n"
-=======
-      "generating CLKs: 100%|█| 5.00k/5.00k [00:05<00:00, 811clk/s, mean=885, std=33.4]\n",
+      "generating CLKs: 100%|█| 5.00k/5.00k [00:05<00:00, 927clk/s, mean=885, std=33.4]\n",
       "\u001b[31mCLK data written to clks_a.json\u001b[0m\n"
->>>>>>> 22759396
      ]
     }
    ],
@@ -416,22 +404,8 @@
      "name": "stderr",
      "output_type": "stream",
      "text": [
-<<<<<<< HEAD
-      "\n",
-      "generating CLKs:   0%|          | 0.00/5.00k [00:00<?, ?clk/s, mean=0, std=0]\n",
-      "generating CLKs:   4%|4         | 200/5.00k [00:01<00:40, 118clk/s, mean=648, std=44]\n",
-      "generating CLKs:  24%|##4       | 1.20k/5.00k [00:01<00:22, 167clk/s, mean=648, std=44.8]\n",
-      "generating CLKs:  36%|###6      | 1.80k/5.00k [00:02<00:13, 229clk/s, mean=648, std=44.2]\n",
-      "generating CLKs:  52%|#####2    | 2.60k/5.00k [00:02<00:07, 319clk/s, mean=648, std=44.8]\n",
-      "generating CLKs:  60%|######    | 3.00k/5.00k [00:02<00:04, 436clk/s, mean=648, std=44.5]\n",
-      "generating CLKs:  68%|######8   | 3.40k/5.00k [00:02<00:02, 570clk/s, mean=648, std=44.2]\n",
-      "generating CLKs:  84%|########4 | 4.20k/5.00k [00:03<00:01, 754clk/s, mean=648, std=44.2]\n",
-      "generating CLKs: 100%|##########| 5.00k/5.00k [00:03<00:00, 1.01kclk/s, mean=648, std=44.1]\n",
-      "CLK data written to clks_a.json\n"
-=======
-      "generating CLKs: 100%|█| 5.00k/5.00k [00:04<00:00, 913clk/s, mean=648, std=44.1]\n",
+      "generating CLKs: 100%|█| 5.00k/5.00k [00:04<00:00, 867clk/s, mean=648, std=44.1]\n",
       "\u001b[31mCLK data written to clks_a.json\u001b[0m\n"
->>>>>>> 22759396
      ]
     }
    ],
@@ -459,20 +433,8 @@
      "name": "stderr",
      "output_type": "stream",
      "text": [
-<<<<<<< HEAD
-      "\n",
-      "generating CLKs:   0%|          | 0.00/5.00k [00:00<?, ?clk/s, mean=0, std=0]\n",
-      "generating CLKs:   4%|4         | 200/5.00k [00:01<00:36, 131clk/s, mean=601, std=40.4]\n",
-      "generating CLKs:  28%|##8       | 1.40k/5.00k [00:01<00:19, 186clk/s, mean=602, std=40.3]\n",
-      "generating CLKs:  36%|###6      | 1.80k/5.00k [00:02<00:13, 246clk/s, mean=602, std=39.9]\n",
-      "generating CLKs:  64%|######4   | 3.20k/5.00k [00:02<00:05, 348clk/s, mean=601, std=39.6]\n",
-      "generating CLKs:  76%|#######6  | 3.80k/5.00k [00:02<00:02, 447clk/s, mean=601, std=40]  \n",
-      "generating CLKs: 100%|##########| 5.00k/5.00k [00:02<00:00, 605clk/s, mean=602, std=39.8]\n",
-      "CLK data written to clks_a.json\n"
-=======
-      "generating CLKs: 100%|█| 5.00k/5.00k [00:04<00:00, 965clk/s, mean=602, std=39.8]\n",
+      "generating CLKs: 100%|█| 5.00k/5.00k [00:04<00:00, 924clk/s, mean=602, std=39.8]\n",
       "\u001b[31mCLK data written to clks_a.json\u001b[0m\n"
->>>>>>> 22759396
      ]
     }
    ],
@@ -537,19 +499,8 @@
      "name": "stderr",
      "output_type": "stream",
      "text": [
-<<<<<<< HEAD
-      "\n",
-      "generating CLKs:   0%|          | 0.00/5.00k [00:00<?, ?clk/s, mean=0, std=0]\n",
-      "generating CLKs:   4%|4         | 200/5.00k [00:01<00:35, 133clk/s, mean=595, std=46.4]\n",
-      "generating CLKs:  36%|###6      | 1.80k/5.00k [00:02<00:17, 187clk/s, mean=590, std=45.7]\n",
-      "generating CLKs:  68%|######8   | 3.40k/5.00k [00:02<00:06, 260clk/s, mean=591, std=45.9]\n",
-      "generating CLKs:  96%|#########6| 4.80k/5.00k [00:02<00:00, 369clk/s, mean=592, std=45.4]\n",
-      "generating CLKs: 100%|##########| 5.00k/5.00k [00:02<00:00, 1.68kclk/s, mean=592, std=45.5]\n",
-      "CLK data written to clks_b.json\n"
-=======
-      "generating CLKs: 100%|█| 5.00k/5.00k [00:04<00:00, 899clk/s, mean=592, std=45.5]\n",
+      "generating CLKs: 100%|█| 5.00k/5.00k [00:04<00:00, 964clk/s, mean=592, std=45.5]\n",
       "\u001b[31mCLK data written to clks_b.json\u001b[0m\n"
->>>>>>> 22759396
      ]
     }
    ],
@@ -587,24 +538,13 @@
      "name": "stdout",
      "output_type": "stream",
      "text": [
-<<<<<<< HEAD
       "{\"project_count\": 223, \"rate\": 52027343, \"status\": \"ok\"}\n"
-=======
-      "\u001b[31mConnecting to Entity Matching Server: https://es.data61.xyz\u001b[0m\n",
-      "\u001b[31mResponse: 200\u001b[0m\n",
-      "\u001b[31mStatus: ok\u001b[0m\n",
-      "{\"status\": \"ok\", \"number_mappings\": 2378, \"rate\": 779893824}\n"
->>>>>>> 22759396
-     ]
-    }
-   ],
-   "source": [
-<<<<<<< HEAD
+     ]
+    }
+   ],
+   "source": [
     "SERVER = 'https://testing.es.data61.xyz'\n",
     "!clkutil status --server={SERVER}"
-=======
-    "!clkutil status --server=https://es.data61.xyz"
->>>>>>> 22759396
    ]
   },
   {
@@ -623,28 +563,14 @@
      "name": "stderr",
      "output_type": "stream",
      "text": [
-<<<<<<< HEAD
       "Entity Matching Server: https://testing.es.data61.xyz\n",
       "Checking server status\n",
       "Server Status: ok\n"
-=======
-      "\u001b[31mEntity Matching Server: https://es.data61.xyz\u001b[0m\n",
-      "\u001b[31mChecking server status\u001b[0m\n",
-      "\u001b[31mServer Status: ok\u001b[0m\n",
-      "\u001b[31mSchema: {'version': 1, 'clkConfig': {'l': 1024, 'k': 20, 'hash': {'type': 'doubleHash'}, 'kdf': {'type': 'HKDF', 'hash': 'SHA256', 'info': 'c2NoZW1hX2V4YW1wbGU=', 'salt': 'SCbL2zHNnmsckfzchsNkZY9XoHk96P/G5nUBrM7ybymlEFsMV6PAeDZCNp3rfNUPCtLDMOGQHG4pCQpfhiHCyA==', 'keySize': 64}}, 'features': [{'identifier': 'rec_id', 'ignored': True}, {'identifier': 'given_name', 'format': {'type': 'string', 'encoding': 'utf-8'}, 'hashing': {'ngram': 2, 'weight': 1}}, {'identifier': 'surname', 'format': {'type': 'string', 'encoding': 'utf-8'}, 'hashing': {'ngram': 2, 'weight': 1}}, {'identifier': 'street_number', 'format': {'type': 'integer'}, 'hashing': {'ngram': 1, 'positional': True, 'weight': 0.5, 'missingValue': {'sentinel': ''}}}, {'identifier': 'address_1', 'format': {'type': 'string', 'encoding': 'utf-8'}, 'hashing': {'ngram': 2, 'weight': 0.5}}, {'identifier': 'address_2', 'format': {'type': 'string', 'encoding': 'utf-8'}, 'hashing': {'ngram': 2, 'weight': 0.5}}, {'identifier': 'suburb', 'format': {'type': 'string', 'encoding': 'utf-8'}, 'hashing': {'ngram': 2, 'weight': 0.5}}, {'identifier': 'postcode', 'format': {'type': 'integer', 'minimum': 1000, 'maximum': 9999}, 'hashing': {'ngram': 1, 'positional': True, 'weight': 0.5}}, {'identifier': 'state', 'format': {'type': 'string', 'encoding': 'utf-8', 'maxLength': 3}, 'hashing': {'ngram': 2, 'weight': 0.5}}, {'identifier': 'date_of_birth', 'format': {'type': 'integer'}, 'hashing': {'ngram': 1, 'positional': True, 'weight': 1, 'missingValue': {'sentinel': ''}}}, {'identifier': 'soc_sec_id', 'ignored': True}]}\u001b[0m\n",
-      "\u001b[31mType: mapping\u001b[0m\n",
-      "\u001b[31mCreating new mapping\u001b[0m\n",
-      "\u001b[31mMapping created\u001b[0m\n"
->>>>>>> 22759396
-     ]
-    }
-   ],
-   "source": [
-<<<<<<< HEAD
+     ]
+    }
+   ],
+   "source": [
     "!clkutil create-project --server={SERVER} --schema schema.json --output credentials.json --type \"mapping\" --name \"tutorial\""
-=======
-    "!clkutil create --server=https://es.data61.xyz --schema schema.json --output credentials.json --type \"mapping\" --threshold 0.9"
->>>>>>> 22759396
    ]
   },
   {
@@ -666,7 +592,6 @@
      "name": "stdout",
      "output_type": "stream",
      "text": [
-<<<<<<< HEAD
       "{\n",
       "    \"project_id\": \"5c9a47049161bcb3f32dd1fef4c71c1df9cc7658f5e2cd55\",\n",
       "    \"result_token\": \"2886b2faf85ad994339059f192a1b8f32206ec32d878b160\",\n",
@@ -675,16 +600,6 @@
       "        \"04da88e3a5e90aa55049c5a2e8a7085a8bc691653d895447\"\n",
       "    ]\n",
       "}\n"
-=======
-      "{\r\n",
-      "    \"resource_id\": \"ebff38ecdfdba4fc82be3b2d84b9212c9628baa0d1cbf6f4\",\r\n",
-      "    \"result_token\": \"51eca75542a02543d990d2dc1293d006648b165f6ec8af3a\",\r\n",
-      "    \"update_tokens\": [\r\n",
-      "        \"a7f9df4d4d9f8f064589b842f58f6c3b6b14404f7bc428b1\",\r\n",
-      "        \"94c2b823b34e4b3bd8318f8205ea49bfd63b58764c787365\"\r\n",
-      "    ]\r\n",
-      "}\r\n"
->>>>>>> 22759396
      ]
     }
    ],
@@ -710,7 +625,6 @@
      "name": "stderr",
      "output_type": "stream",
      "text": [
-<<<<<<< HEAD
       "Uploading CLK data from clks_a.json\n",
       "To Entity Matching Server: https://testing.es.data61.xyz\n",
       "Project ID: 5c9a47049161bcb3f32dd1fef4c71c1df9cc7658f5e2cd55\n",
@@ -723,20 +637,6 @@
       "Checking server status\n",
       "Status: ok\n",
       "Uploading CLK data to the server\n"
-=======
-      "\u001b[31mUploading CLK data from clks_a.json\u001b[0m\n",
-      "\u001b[31mTo Entity Matching Server: https://es.data61.xyz\u001b[0m\n",
-      "\u001b[31mMapping ID: ebff38ecdfdba4fc82be3b2d84b9212c9628baa0d1cbf6f4\u001b[0m\n",
-      "\u001b[31mChecking server status\u001b[0m\n",
-      "\u001b[31mStatus: ok\u001b[0m\n",
-      "\u001b[31mUploading CLK data to the server\u001b[0m\n",
-      "\u001b[31mUploading CLK data from clks_b.json\u001b[0m\n",
-      "\u001b[31mTo Entity Matching Server: https://es.data61.xyz\u001b[0m\n",
-      "\u001b[31mMapping ID: ebff38ecdfdba4fc82be3b2d84b9212c9628baa0d1cbf6f4\u001b[0m\n",
-      "\u001b[31mChecking server status\u001b[0m\n",
-      "\u001b[31mStatus: ok\u001b[0m\n",
-      "\u001b[31mUploading CLK data to the server\u001b[0m\n"
->>>>>>> 22759396
      ]
     }
    ],
@@ -745,22 +645,14 @@
     "       --project=\"{credentials['project_id']}\" \\\n",
     "        --apikey=\"{credentials['update_tokens'][0]}\" \\\n",
     "        --output \"upload_a.json\" \\\n",
-<<<<<<< HEAD
     "        --server=\"{SERVER}\" \\\n",
-=======
-    "        --server=https://es.data61.xyz \\\n",
->>>>>>> 22759396
     "       \"clks_a.json\"\n",
     "    \n",
     "!clkutil upload \\\n",
     "       --project=\"{credentials['project_id']}\" \\\n",
     "        --apikey=\"{credentials['update_tokens'][1]}\" \\\n",
     "        --output \"upload_b.json\" \\\n",
-<<<<<<< HEAD
     "        --server=\"{SERVER}\" \\\n",
-=======
-    "        --server=https://es.data61.xyz \\\n",
->>>>>>> 22759396
     "       \"clks_b.json\""
    ]
   },
@@ -838,7 +730,6 @@
      "name": "stdout",
      "output_type": "stream",
      "text": [
-<<<<<<< HEAD
       "The service linked 3636 entities.\n"
      ]
     },
@@ -850,15 +741,6 @@
       "Status: ok\n",
       "Response code: 200\n",
       "Received result\n"
-=======
-      "\u001b[31mChecking server status\u001b[0m\n",
-      "\u001b[31mStatus: ok\u001b[0m\n",
-      "\u001b[31mResponse code: 503\u001b[0m\n",
-      "\u001b[31mNo result yet\u001b[0m\n",
-      "\u001b[31m{\"message\": \"Mapping isn't ready.\", \"elapsed\": 0.0, \"total\": \"25000000\", \"current\": \"0\", \"progress\": 0.0}\n",
-      "\u001b[0m\n",
-      "The service linked 3636 entities.\n"
->>>>>>> 22759396
      ]
     }
    ],
@@ -866,12 +748,8 @@
     "!clkutil results \\\n",
     "        --project=\"{credentials['project_id']}\" \\\n",
     "        --apikey=\"{credentials['result_token']}\" \\\n",
-<<<<<<< HEAD
     "        --run=\"{run_info['run_id']}\" \\\n",
     "        --server=\"{SERVER}\" \\\n",
-=======
-    "        --server=https://es.data61.xyz \\\n",
->>>>>>> 22759396
     "        --output results.txt\n",
     "\n",
     "with open('results.txt') as f:\n",
