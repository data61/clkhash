--- conflicted
+++ resolved
@@ -386,17 +386,10 @@
    },
    "outputs": [
     {
-<<<<<<< HEAD
-     "name": "stderr",
-     "output_type": "stream",
-     "text": [
-      "schema is valid\n"
-=======
      "name": "stdout",
      "output_type": "stream",
      "text": [
       "\u001b[32mschema is valid\u001b[0m\r\n"
->>>>>>> 865e1c46
      ]
     }
    ],
@@ -425,29 +418,11 @@
    },
    "outputs": [
     {
-<<<<<<< HEAD
-     "name": "stderr",
-     "output_type": "stream",
-     "text": [
-      "\n",
-      "generating CLKs:   0%|          | 0.00/5.00k [00:00<?, ?clk/s, mean=0, std=0]\n",
-      "generating CLKs:   4%|4         | 200/5.00k [00:02<01:02, 76.6clk/s, mean=944, std=15.1]\n",
-      "generating CLKs:  24%|##4       | 1.20k/5.00k [00:02<00:34, 109clk/s, mean=945, std=14.3]\n",
-      "generating CLKs:  32%|###2      | 1.60k/5.00k [00:02<00:22, 153clk/s, mean=945, std=14.5]\n",
-      "generating CLKs:  40%|####      | 2.00k/5.00k [00:03<00:14, 211clk/s, mean=945, std=14.3]\n",
-      "generating CLKs:  48%|####8     | 2.40k/5.00k [00:03<00:08, 294clk/s, mean=945, std=14.4]\n",
-      "generating CLKs:  60%|######    | 3.00k/5.00k [00:03<00:04, 409clk/s, mean=945, std=14.3]\n",
-      "generating CLKs:  68%|######8   | 3.40k/5.00k [00:03<00:03, 514clk/s, mean=945, std=14.1]\n",
-      "generating CLKs:  76%|#######6  | 3.80k/5.00k [00:03<00:01, 685clk/s, mean=945, std=13.9]\n",
-      "generating CLKs: 100%|##########| 5.00k/5.00k [00:03<00:00, 931clk/s, mean=945, std=14.2]\n",
-      "CLK data written to clks_a.json\n"
-=======
      "name": "stdout",
      "output_type": "stream",
      "text": [
       "generating CLKs: 100%|█| 5.00k/5.00k [00:00<00:00, 1.06kclk/s, mean=949, std=9.82]\n",
       "\u001b[31mCLK data written to clks_a.json\u001b[0m\n"
->>>>>>> 865e1c46
      ]
     }
    ],
@@ -471,62 +446,12 @@
   {
    "cell_type": "code",
    "execution_count": 9,
-<<<<<<< HEAD
-   "metadata": {
-    "tags": [
-     "nbval-ignore-output"
-    ]
-   },
-=======
    "metadata": {},
->>>>>>> 865e1c46
-   "outputs": [
-    {
-     "name": "stdout",
-     "output_type": "stream",
-     "text": [
-<<<<<<< HEAD
-      "    --------------------------------------------------------------------------------------------------------------------------\n",
-      "    |                                                       popcounts                                                        |\n",
-      "    --------------------------------------------------------------------------------------------------------------------------\n",
-      "\n",
-      " 617|                                                o            \n",
-      " 585|                                                o            \n",
-      " 552|                                                o            \n",
-      " 520|                                                o            \n",
-      " 487|                                                o            \n",
-      " 455|                                                o            \n",
-      " 422|                                                o            \n",
-      " 390|                                                o   o        \n",
-      " 357|                                               oooo o        \n",
-      " 325|                                              ooooo o        \n",
-      " 293|                                              ooooooo        \n",
-      " 260|                                              ooooooo        \n",
-      " 228|                                           o oooooooo        \n",
-      " 195|                                           oooooooooo        \n",
-      " 163|                                           ooooooooooo       \n",
-      " 130|                                           ooooooooooo       \n",
-      "  98|                                      o  ooooooooooooo       \n",
-      "  65|                                  o oooooooooooooooooooo     \n",
-      "  33|                                oooooooooooooooooooooooo     \n",
-      "   1| o    o    o ooo oooooooooooooooooooooooooooooooooooooooooooo\n",
-      "     ------------------------------------------------------------\n",
-      "     8 8 8 8 8 8 8 8 8 8 8 8 8 9 9 9 9 9 9 9 9 9 9 9 9 9 9 9 9 9 \n",
-      "     4 5 5 5 6 6 7 7 8 8 9 9 9 0 0 1 1 2 2 3 3 3 4 4 5 5 6 6 7 7 \n",
-      "     6 0 4 9 3 8 2 7 1 5 0 4 9 3 8 2 6 1 5 0 4 9 3 7 2 6 1 5 0 4 \n",
-      "       . . . . . . . . . . . . . . . . . . . . . . . . . . . . . \n",
-      "       4 8 3 7 1 6 0 4 9 3 7 2 6 0 5 9 3 8 2 6 1 5 9 4 8 2 7 1 5 \n",
-      "       3 6 0 3 6 0 3 6 0 3 6 0 3 6 0 3 6 0 3 6 0 3 6 0 3 6 0 3 6 \n",
-      "\n",
-      "-------------------------\n",
-      "|        Summary        |\n",
-      "-------------------------\n",
-      "|   observations: 5000  |\n",
-      "| min value: 846.000000 |\n",
-      "|   mean : 944.711200   |\n",
-      "| max value: 979.000000 |\n",
-      "-------------------------\n"
-=======
+   "outputs": [
+    {
+     "name": "stdout",
+     "output_type": "stream",
+     "text": [
       "    ----------------------------------------------------------------------------------------------------------------------------\r\n",
       "    |                                                        popcounts                                                         |\r\n",
       "    ----------------------------------------------------------------------------------------------------------------------------\r\n",
@@ -567,7 +492,6 @@
       "|  mean : 948.948000   |\r\n",
       "|max value: 979.000000 |\r\n",
       "------------------------\r\n"
->>>>>>> 865e1c46
      ]
     }
    ],
@@ -682,29 +606,11 @@
    },
    "outputs": [
     {
-<<<<<<< HEAD
-     "name": "stderr",
-     "output_type": "stream",
-     "text": [
-      "\n",
-      "generating CLKs:   0%|          | 0.00/5.00k [00:00<?, ?clk/s, mean=0, std=0]\n",
-      "generating CLKs:   4%|4         | 200/5.00k [00:02<00:53, 89.8clk/s, mean=838, std=20.3]\n",
-      "generating CLKs:  24%|##4       | 1.20k/5.00k [00:02<00:29, 128clk/s, mean=837, std=20.9]\n",
-      "generating CLKs:  32%|###2      | 1.60k/5.00k [00:02<00:19, 178clk/s, mean=837, std=21.2]\n",
-      "generating CLKs:  36%|###6      | 1.80k/5.00k [00:02<00:13, 245clk/s, mean=837, std=20.8]\n",
-      "generating CLKs:  56%|#####6    | 2.80k/5.00k [00:02<00:06, 344clk/s, mean=837, std=20.9]\n",
-      "generating CLKs:  64%|######4   | 3.20k/5.00k [00:03<00:03, 458clk/s, mean=837, std=20.7]\n",
-      "generating CLKs:  80%|########  | 4.00k/5.00k [00:03<00:01, 635clk/s, mean=837, std=20.5]\n",
-      "generating CLKs:  96%|#########6| 4.80k/5.00k [00:03<00:00, 856clk/s, mean=837, std=20.5]\n",
-      "generating CLKs: 100%|##########| 5.00k/5.00k [00:03<00:00, 1.47kclk/s, mean=837, std=20.5]\n",
-      "CLK data written to clks_a.json\n"
-=======
      "name": "stdout",
      "output_type": "stream",
      "text": [
       "generating CLKs: 100%|█| 5.00k/5.00k [00:00<00:00, 1.33kclk/s, mean=843, std=13.8]\n",
       "\u001b[31mCLK data written to clks_a.json\u001b[0m\n"
->>>>>>> 865e1c46
      ]
     }
    ],
@@ -820,29 +726,11 @@
    },
    "outputs": [
     {
-<<<<<<< HEAD
-     "name": "stderr",
-     "output_type": "stream",
-     "text": [
-      "\n",
-      "generating CLKs:   0%|          | 0.00/5.00k [00:00<?, ?clk/s, mean=0, std=0]\n",
-      "generating CLKs:   4%|4         | 200/5.00k [00:02<01:05, 73.5clk/s, mean=696, std=27.2]\n",
-      "generating CLKs:  20%|##        | 1.00k/5.00k [00:02<00:38, 104clk/s, mean=698, std=23] \n",
-      "generating CLKs:  32%|###2      | 1.60k/5.00k [00:02<00:22, 148clk/s, mean=698, std=24.1]\n",
-      "generating CLKs:  40%|####      | 2.00k/5.00k [00:03<00:14, 208clk/s, mean=698, std=23.9]\n",
-      "generating CLKs:  52%|#####2    | 2.60k/5.00k [00:03<00:08, 290clk/s, mean=698, std=23.8]\n",
-      "generating CLKs:  64%|######4   | 3.20k/5.00k [00:03<00:04, 406clk/s, mean=698, std=23.4]\n",
-      "generating CLKs:  80%|########  | 4.00k/5.00k [00:03<00:01, 565clk/s, mean=698, std=23.2]\n",
-      "generating CLKs:  96%|#########6| 4.80k/5.00k [00:03<00:00, 782clk/s, mean=698, std=23.4]\n",
-      "generating CLKs: 100%|##########| 5.00k/5.00k [00:03<00:00, 1.38kclk/s, mean=698, std=23.3]\n",
-      "CLK data written to clks_a.json\n"
-=======
      "name": "stdout",
      "output_type": "stream",
      "text": [
       "generating CLKs: 100%|█| 5.00k/5.00k [00:00<00:00, 9.03kclk/s, mean=705, std=16]\n",
       "\u001b[31mCLK data written to clks_a.json\u001b[0m\n"
->>>>>>> 865e1c46
      ]
     }
    ],
@@ -910,27 +798,11 @@
    },
    "outputs": [
     {
-<<<<<<< HEAD
-     "name": "stderr",
-     "output_type": "stream",
-     "text": [
-      "\n",
-      "generating CLKs:   0%|          | 0.00/5.00k [00:00<?, ?clk/s, mean=0, std=0]\n",
-      "generating CLKs:   4%|4         | 200/5.00k [00:02<00:55, 86.0clk/s, mean=688, std=30.2]\n",
-      "generating CLKs:  28%|##8       | 1.40k/5.00k [00:02<00:29, 122clk/s, mean=688, std=31] \n",
-      "generating CLKs:  36%|###6      | 1.80k/5.00k [00:02<00:18, 171clk/s, mean=688, std=31.5]\n",
-      "generating CLKs:  56%|#####6    | 2.80k/5.00k [00:02<00:09, 242clk/s, mean=688, std=31.9]\n",
-      "generating CLKs:  68%|######8   | 3.40k/5.00k [00:02<00:04, 337clk/s, mean=689, std=31.5]\n",
-      "generating CLKs:  96%|#########6| 4.80k/5.00k [00:02<00:00, 476clk/s, mean=689, std=30.7]\n",
-      "generating CLKs: 100%|##########| 5.00k/5.00k [00:03<00:00, 1.60kclk/s, mean=689, std=30.9]\n",
-      "CLK data written to clks_b.json\n"
-=======
      "name": "stdout",
      "output_type": "stream",
      "text": [
       "generating CLKs: 100%|█| 5.00k/5.00k [00:00<00:00, 9.40kclk/s, mean=703, std=19.4]\n",
       "\u001b[31mCLK data written to clks_b.json\u001b[0m\n"
->>>>>>> 865e1c46
      ]
     }
    ],
@@ -974,11 +846,7 @@
      "name": "stdout",
      "output_type": "stream",
      "text": [
-<<<<<<< HEAD
-      "{\"project_count\": 9049, \"rate\": 1756477, \"status\": \"ok\"}\n"
-=======
       "{\"project_count\": 7953, \"rate\": 2256142, \"status\": \"ok\"}\r\n"
->>>>>>> 865e1c46
      ]
     }
    ],
@@ -1007,17 +875,10 @@
    },
    "outputs": [
     {
-<<<<<<< HEAD
-     "name": "stderr",
-     "output_type": "stream",
-     "text": [
-      "Project created\n"
-=======
      "name": "stdout",
      "output_type": "stream",
      "text": [
       "\u001b[31mProject created\u001b[0m\r\n"
->>>>>>> 865e1c46
      ]
     }
    ],
@@ -1051,19 +912,11 @@
      "output_type": "stream",
      "text": [
       "{\n",
-<<<<<<< HEAD
-      "    \"project_id\": \"1bddaa4ea387af0fc53f6f2f11460c7be4e1dc664be8b9f0\",\n",
-      "    \"result_token\": \"8f7feb1600d44c9bc0107959fba49f8a3583eedd8b3f1e8d\",\n",
-      "    \"update_tokens\": [\n",
-      "        \"6746745ce79d2184b00fae50f30ab8c555f93beaa3de2a04\",\n",
-      "        \"0a34b5303246736e6c6e375ff63a40584991f0119682ad74\"\n",
-=======
       "    \"project_id\": \"515f737eeaa2d675de19050819361aeedff9e6ac0c32e7a4\",\n",
       "    \"result_token\": \"9305c8261537b248fb053859e8883376c0529f7fae7f9c37\",\n",
       "    \"update_tokens\": [\n",
       "        \"ccf80bca32a48224c718e43b1539edea11212f8d63bfe6a1\",\n",
       "        \"d216baa7cd0e98b9fff6768cb326a33aff6fb54f72d8d619\"\n",
->>>>>>> 865e1c46
       "    ]\n",
       "}\n"
      ]
@@ -1133,17 +986,10 @@
    },
    "outputs": [
     {
-<<<<<<< HEAD
-     "name": "stderr",
-     "output_type": "stream",
-     "text": [
-      "Entity Matching Server: https://testing.es.data61.xyz\n"
-=======
      "name": "stdout",
      "output_type": "stream",
      "text": [
       "\u001b[31mEntity Matching Server: https://testing.es.data61.xyz\u001b[0m\r\n"
->>>>>>> 865e1c46
      ]
     }
    ],
@@ -1168,13 +1014,8 @@
      "data": {
       "text/plain": [
        "{'name': 'CLI tutorial run A',\n",
-<<<<<<< HEAD
-       " 'notes': 'Run created by clkhash 0.14.0',\n",
-       " 'run_id': 'c2b187b59e7a7428d75d85d9a5fa07396518fde49e955235',\n",
-=======
        " 'notes': 'Run created by clkhash 0.13.1b6',\n",
        " 'run_id': '136175a389e426974db689d7a604dd39ae56223c428f056e',\n",
->>>>>>> 865e1c46
        " 'threshold': 0.9}"
       ]
      },
@@ -1210,19 +1051,6 @@
    },
    "outputs": [
     {
-<<<<<<< HEAD
-     "name": "stderr",
-     "output_type": "stream",
-     "text": [
-      "State: running\n",
-      "Stage (3/3): compute output\n",
-      "State: completed\n",
-      "Stage (3/3): compute output\n",
-      "State: completed\n",
-      "Stage (3/3): compute output\n",
-      "Downloading result\n",
-      "Received result\n"
-=======
      "name": "stdout",
      "output_type": "stream",
      "text": [
@@ -1234,7 +1062,6 @@
       "Stage (3/3): compute output\u001b[0m\n",
       "\u001b[31mDownloading result\u001b[0m\n",
       "\u001b[31mReceived result\u001b[0m\n"
->>>>>>> 865e1c46
      ]
     }
    ],
@@ -1258,11 +1085,7 @@
      "name": "stdout",
      "output_type": "stream",
      "text": [
-<<<<<<< HEAD
-      "The service linked 4061 entities.\n"
-=======
       "The service linked 4001 entities.\n"
->>>>>>> 865e1c46
      ]
     }
    ],
@@ -1353,11 +1176,7 @@
       "  9,   4613,    rec-1473-org,  rec-1473-dup-0\n",
       " 10,   3630,     rec-453-org,   rec-453-dup-0\n",
       "---------------------------------------------\n",
-<<<<<<< HEAD
-      "Precision: 1.00, Recall: 0.81, Accuracy: 0.81\n"
-=======
       "Precision: 1.00, Recall: 0.80, Accuracy: 0.80\n"
->>>>>>> 865e1c46
      ]
     }
    ],
@@ -1384,17 +1203,10 @@
    },
    "outputs": [
     {
-<<<<<<< HEAD
-     "name": "stderr",
-     "output_type": "stream",
-     "text": [
-      "Entity Matching Server: https://testing.es.data61.xyz\n"
-=======
      "name": "stdout",
      "output_type": "stream",
      "text": [
       "\u001b[31mEntity Matching Server: https://testing.es.data61.xyz\u001b[0m\r\n"
->>>>>>> 865e1c46
      ]
     }
    ],
@@ -1421,21 +1233,6 @@
    },
    "outputs": [
     {
-<<<<<<< HEAD
-     "name": "stderr",
-     "output_type": "stream",
-     "text": [
-      "State: running\n",
-      "Stage (2/3): compute similarity scores\n",
-      "State: running\n",
-      "Stage (2/3): compute similarity scores\n",
-      "State: running\n",
-      "Stage (3/3): compute output\n",
-      "State: completed\n",
-      "Stage (3/3): compute output\n",
-      "Downloading result\n",
-      "Received result\n"
-=======
      "name": "stdout",
      "output_type": "stream",
      "text": [
@@ -1447,7 +1244,6 @@
       "Stage (3/3): compute output\u001b[0m\n",
       "\u001b[31mDownloading result\u001b[0m\n",
       "\u001b[31mReceived result\u001b[0m\n"
->>>>>>> 865e1c46
      ]
     }
    ],
@@ -1471,11 +1267,7 @@
      "name": "stdout",
      "output_type": "stream",
      "text": [
-<<<<<<< HEAD
-      "The service linked 4967 entities.\n",
-=======
       "The service linked 4975 entities.\n",
->>>>>>> 865e1c46
       "Precision: 1.00, Recall: 0.99, Accuracy: 0.99\n"
      ]
     }
@@ -1511,17 +1303,10 @@
    },
    "outputs": [
     {
-<<<<<<< HEAD
-     "name": "stderr",
-     "output_type": "stream",
-     "text": [
-      "Entity Matching Server: https://testing.es.data61.xyz\n"
-=======
      "name": "stdout",
      "output_type": "stream",
      "text": [
       "\u001b[31mEntity Matching Server: https://testing.es.data61.xyz\u001b[0m\r\n"
->>>>>>> 865e1c46
      ]
     }
    ],
@@ -1548,24 +1333,7 @@
    },
    "outputs": [
     {
-<<<<<<< HEAD
-     "name": "stderr",
-     "output_type": "stream",
-     "text": [
-      "State: running\n",
-      "Stage (2/3): compute similarity scores\n",
-      "State: running\n",
-      "Stage (2/3): compute similarity scores\n",
-      "State: running\n",
-      "Stage (2/3): compute similarity scores\n",
-      "Progress: 100.00%\n",
-      "State: running\n",
-      "Stage (3/3): compute output\n",
-      "State: completed\n",
-      "Stage (3/3): compute output\n",
-      "Downloading result\n",
-      "Received result\n"
-=======
+
      "name": "stdout",
      "output_type": "stream",
      "text": [
@@ -1582,7 +1350,6 @@
       "Stage (3/3): compute output\u001b[0m\n",
       "\u001b[31mDownloading result\u001b[0m\n",
       "\u001b[31mReceived result\u001b[0m\n"
->>>>>>> 865e1c46
      ]
     }
    ],
@@ -1606,11 +1373,7 @@
      "name": "stdout",
      "output_type": "stream",
      "text": [
-<<<<<<< HEAD
-      "The service linked 4999 entities.\n",
-=======
       "The service linked 4995 entities.\n",
->>>>>>> 865e1c46
       "Precision: 1.00, Recall: 1.00, Accuracy: 1.00\n"
      ]
     }
@@ -1648,17 +1411,10 @@
    },
    "outputs": [
     {
-<<<<<<< HEAD
-     "name": "stderr",
-     "output_type": "stream",
-     "text": [
-      "Run deleted\n"
-=======
      "name": "stdout",
      "output_type": "stream",
      "text": [
       "\u001b[31mRun deleted\u001b[0m\r\n"
->>>>>>> 865e1c46
      ]
     }
    ],
@@ -1676,17 +1432,10 @@
    "metadata": {},
    "outputs": [
     {
-<<<<<<< HEAD
-     "name": "stderr",
-     "output_type": "stream",
-     "text": [
-      "Project deleted\n"
-=======
      "name": "stdout",
      "output_type": "stream",
      "text": [
       "\u001b[31mProject deleted\u001b[0m\r\n"
->>>>>>> 865e1c46
      ]
     }
    ],
