{
 "cells": [
  {
   "cell_type": "markdown",
   "metadata": {},
   "source": [
    "# Tutorial for CLI tool `clkhash`\n",
    "\n",
    "For this tutorial we are going to process a data set for private linkage with clkhash using the command line tool `clkutil` - equivalent to running `python -m clkhash`.\n",
    "\n",
    "Note you can also use the [Python API](./tutorial_api.ipynb).\n",
    "\n",
    "The Python package `recordlinkage` has a [tutorial](http://recordlinkage.readthedocs.io/en/latest/notebooks/link_two_dataframes.html) linking data sets in the clear, we will try duplicate that in a privacy preserving setting.\n",
    "\n",
    "First install clkhash, recordlinkage and a few data science tools (pandas and numpy).\n",
    "\n",
    "    $ pip install -U clkhash recordlinkage numpy pandas"
   ]
  },
  {
   "cell_type": "code",
   "execution_count": 1,
   "metadata": {
    "pycharm": {
     "is_executing": false
    }
   },
   "outputs": [],
   "source": [
    "import json\n",
    "import numpy as np\n",
    "import pandas as pd"
   ]
  },
  {
   "cell_type": "code",
   "execution_count": 2,
   "metadata": {
    "pycharm": {
     "is_executing": false
    }
   },
   "outputs": [],
   "source": [
    "import recordlinkage\n",
    "from recordlinkage.datasets import load_febrl4"
   ]
  },
  {
   "cell_type": "markdown",
   "metadata": {
    "pycharm": {}
   },
   "source": [
    "## Data Exploration\n",
    "\n",
    "First we have a look at the dataset."
   ]
  },
  {
   "cell_type": "code",
   "execution_count": 3,
   "metadata": {
    "pycharm": {
     "is_executing": false
    }
   },
   "outputs": [
    {
     "data": {
      "text/html": [
       "<div>\n",
       "<style scoped>\n",
       "    .dataframe tbody tr th:only-of-type {\n",
       "        vertical-align: middle;\n",
       "    }\n",
       "\n",
       "    .dataframe tbody tr th {\n",
       "        vertical-align: top;\n",
       "    }\n",
       "\n",
       "    .dataframe thead th {\n",
       "        text-align: right;\n",
       "    }\n",
       "</style>\n",
       "<table border=\"1\" class=\"dataframe\">\n",
       "  <thead>\n",
       "    <tr style=\"text-align: right;\">\n",
       "      <th></th>\n",
       "      <th>given_name</th>\n",
       "      <th>surname</th>\n",
       "      <th>street_number</th>\n",
       "      <th>address_1</th>\n",
       "      <th>address_2</th>\n",
       "      <th>suburb</th>\n",
       "      <th>postcode</th>\n",
       "      <th>state</th>\n",
       "      <th>date_of_birth</th>\n",
       "      <th>soc_sec_id</th>\n",
       "    </tr>\n",
       "    <tr>\n",
       "      <th>rec_id</th>\n",
       "      <th></th>\n",
       "      <th></th>\n",
       "      <th></th>\n",
       "      <th></th>\n",
       "      <th></th>\n",
       "      <th></th>\n",
       "      <th></th>\n",
       "      <th></th>\n",
       "      <th></th>\n",
       "      <th></th>\n",
       "    </tr>\n",
       "  </thead>\n",
       "  <tbody>\n",
       "    <tr>\n",
       "      <td>rec-1070-org</td>\n",
       "      <td>michaela</td>\n",
       "      <td>neumann</td>\n",
       "      <td>8</td>\n",
       "      <td>stanley street</td>\n",
       "      <td>miami</td>\n",
       "      <td>winston hills</td>\n",
       "      <td>4223</td>\n",
       "      <td>nsw</td>\n",
       "      <td>19151111</td>\n",
       "      <td>5304218</td>\n",
       "    </tr>\n",
       "    <tr>\n",
       "      <td>rec-1016-org</td>\n",
       "      <td>courtney</td>\n",
       "      <td>painter</td>\n",
       "      <td>12</td>\n",
       "      <td>pinkerton circuit</td>\n",
       "      <td>bega flats</td>\n",
       "      <td>richlands</td>\n",
       "      <td>4560</td>\n",
       "      <td>vic</td>\n",
       "      <td>19161214</td>\n",
       "      <td>4066625</td>\n",
       "    </tr>\n",
       "    <tr>\n",
       "      <td>rec-4405-org</td>\n",
       "      <td>charles</td>\n",
       "      <td>green</td>\n",
       "      <td>38</td>\n",
       "      <td>salkauskas crescent</td>\n",
       "      <td>kela</td>\n",
       "      <td>dapto</td>\n",
       "      <td>4566</td>\n",
       "      <td>nsw</td>\n",
       "      <td>19480930</td>\n",
       "      <td>4365168</td>\n",
       "    </tr>\n",
       "    <tr>\n",
       "      <td>rec-1288-org</td>\n",
       "      <td>vanessa</td>\n",
       "      <td>parr</td>\n",
       "      <td>905</td>\n",
       "      <td>macquoid place</td>\n",
       "      <td>broadbridge manor</td>\n",
       "      <td>south grafton</td>\n",
       "      <td>2135</td>\n",
       "      <td>sa</td>\n",
       "      <td>19951119</td>\n",
       "      <td>9239102</td>\n",
       "    </tr>\n",
       "    <tr>\n",
       "      <td>rec-3585-org</td>\n",
       "      <td>mikayla</td>\n",
       "      <td>malloney</td>\n",
       "      <td>37</td>\n",
       "      <td>randwick road</td>\n",
       "      <td>avalind</td>\n",
       "      <td>hoppers crossing</td>\n",
       "      <td>4552</td>\n",
       "      <td>vic</td>\n",
       "      <td>19860208</td>\n",
       "      <td>7207688</td>\n",
       "    </tr>\n",
       "  </tbody>\n",
       "</table>\n",
       "</div>"
      ],
      "text/plain": [
       "             given_name   surname street_number            address_1  \\\n",
       "rec_id                                                                 \n",
       "rec-1070-org   michaela   neumann             8       stanley street   \n",
       "rec-1016-org   courtney   painter            12    pinkerton circuit   \n",
       "rec-4405-org    charles     green            38  salkauskas crescent   \n",
       "rec-1288-org    vanessa      parr           905       macquoid place   \n",
       "rec-3585-org    mikayla  malloney            37        randwick road   \n",
       "\n",
       "                      address_2            suburb postcode state  \\\n",
       "rec_id                                                             \n",
       "rec-1070-org              miami     winston hills     4223   nsw   \n",
       "rec-1016-org         bega flats         richlands     4560   vic   \n",
       "rec-4405-org               kela             dapto     4566   nsw   \n",
       "rec-1288-org  broadbridge manor     south grafton     2135    sa   \n",
       "rec-3585-org            avalind  hoppers crossing     4552   vic   \n",
       "\n",
       "             date_of_birth soc_sec_id  \n",
       "rec_id                                 \n",
       "rec-1070-org      19151111    5304218  \n",
       "rec-1016-org      19161214    4066625  \n",
       "rec-4405-org      19480930    4365168  \n",
       "rec-1288-org      19951119    9239102  \n",
       "rec-3585-org      19860208    7207688  "
      ]
     },
     "execution_count": 3,
     "metadata": {},
     "output_type": "execute_result"
    }
   ],
   "source": [
    "dfA, dfB = load_febrl4()\n",
    "\n",
    "dfA.head()"
   ]
  },
  {
   "cell_type": "markdown",
   "metadata": {
    "pycharm": {}
   },
   "source": [
    "Note that for computing this linkage we will **not** use the social security id column or the `rec_id` index."
   ]
  },
  {
   "cell_type": "code",
   "execution_count": 4,
   "metadata": {
    "pycharm": {
     "is_executing": false
    }
   },
   "outputs": [
    {
     "data": {
      "text/plain": [
       "Index(['given_name', 'surname', 'street_number', 'address_1', 'address_2',\n",
       "       'suburb', 'postcode', 'state', 'date_of_birth', 'soc_sec_id'],\n",
       "      dtype='object')"
      ]
     },
     "execution_count": 4,
     "metadata": {},
     "output_type": "execute_result"
    }
   ],
   "source": [
    "dfA.columns"
   ]
  },
  {
   "cell_type": "code",
   "execution_count": 5,
   "metadata": {
    "pycharm": {
     "is_executing": false
    }
   },
   "outputs": [],
   "source": [
    "dfA.to_csv('PII_a.csv')"
   ]
  },
  {
   "cell_type": "markdown",
   "metadata": {
    "pycharm": {}
   },
   "source": [
    "## Hashing Schema Definition\n",
    "\n",
    "A hashing schema instructs clkhash how to treat each column for generating CLKs. A detailed description of the hashing schema can be found in the [api docs](http://clkhash.readthedocs.io/en/latest/schema.html). We will ignore the columns 'rec_id' and 'soc_sec_id' for CLK generation.\n",
    "\n"
   ]
  },
  {
   "cell_type": "code",
   "execution_count": 6,
   "metadata": {
    "pycharm": {
     "is_executing": false
    }
   },
   "outputs": [
    {
     "name": "stdout",
     "output_type": "stream",
     "text": [
      "{\n",
      "  \"version\": 2,\n",
      "  \"clkConfig\": {\n",
      "    \"l\": 1024,\n",
      "    \"kdf\": {\n",
      "      \"type\": \"HKDF\",\n",
      "      \"hash\": \"SHA256\",\n",
      "        \"info\": \"c2NoZW1hX2V4YW1wbGU=\",\n",
      "        \"salt\": \"SCbL2zHNnmsckfzchsNkZY9XoHk96P/G5nUBrM7ybymlEFsMV6PAeDZCNp3rfNUPCtLDMOGQHG4pCQpfhiHCyA==\",\n",
      "        \"keySize\": 64\n",
      "    }\n",
      "  },\n",
      "  \"features\": [\n",
      "    {\n",
      "      \"identifier\": \"rec_id\",\n",
      "      \"ignored\": true\n",
      "    },\n",
      "    {\n",
      "      \"identifier\": \"given_name\",\n",
      "      \"format\": { \"type\": \"string\", \"encoding\": \"utf-8\", \"maxLength\": 64 },\n",
      "      \"hashing\": { \"ngram\": 2, \"strategy\": {\"numBits\": 300}, \"hash\": {\"type\": \"doubleHash\"} }\n",
      "    },\n",
      "    {\n",
      "      \"identifier\": \"surname\",\n",
      "      \"format\": { \"type\": \"string\", \"encoding\": \"utf-8\", \"maxLength\": 64 },\n",
      "      \"hashing\": { \"ngram\": 2, \"strategy\": {\"numBits\": 300}, \"hash\": {\"type\": \"doubleHash\"} }\n",
      "    },\n",
      "    {\n",
      "      \"identifier\": \"street_number\",\n",
      "      \"format\": { \"type\": \"integer\" },\n",
      "      \"hashing\": { \"ngram\": 1, \"positional\": true, \"strategy\": {\"numBits\": 300}, \"missingValue\": {\"sentinel\": \"\"} }\n",
      "    },\n",
      "    {\n",
      "      \"identifier\": \"address_1\",\n",
      "      \"format\": { \"type\": \"string\", \"encoding\": \"utf-8\" },\n",
      "      \"hashing\": { \"ngram\": 2, \"strategy\": {\"numBits\":  300} }\n",
      "    },\n",
      "    {\n",
      "      \"identifier\": \"address_2\",\n",
      "      \"format\": { \"type\": \"string\", \"encoding\": \"utf-8\" },\n",
      "      \"hashing\": { \"ngram\": 2, \"strategy\": {\"numBits\":  300} }\n",
      "    },\n",
      "    {\n",
      "      \"identifier\": \"suburb\",\n",
      "      \"format\": { \"type\": \"string\", \"encoding\": \"utf-8\" },\n",
      "      \"hashing\": { \"ngram\": 2, \"strategy\": {\"numBits\":  300} }\n",
      "    },\n",
      "    {\n",
      "      \"identifier\": \"postcode\",\n",
      "      \"format\": { \"type\": \"integer\", \"minimum\": 100, \"maximum\": 9999 },\n",
      "      \"hashing\": { \"ngram\": 1, \"positional\": true, \"strategy\": {\"numBits\":  300} }\n",
      "    },\n",
      "    {\n",
      "      \"identifier\": \"state\",\n",
      "      \"format\": { \"type\": \"string\", \"encoding\": \"utf-8\", \"maxLength\": 3 },\n",
      "      \"hashing\": { \"ngram\": 2, \"strategy\": {\"numBits\": 300} }\n",
      "    },\n",
      "    {\n",
      "      \"identifier\": \"date_of_birth\",\n",
      "      \"format\": { \"type\": \"integer\" },\n",
      "      \"hashing\": { \"ngram\": 1, \"positional\": true, \"strategy\": {\"numBits\":  300}, \"missingValue\": {\"sentinel\": \"\"} }\n",
      "    },\n",
      "    {\n",
      "      \"identifier\": \"soc_sec_id\",\n",
      "      \"ignored\": true\n",
      "    }\n",
      "  ]\n",
      "}\n",
      "\n"
     ]
    }
   ],
   "source": [
    "with open(\"_static/febrl_schema_v3_overweight.json\") as f:\n",
    "    print(f.read())"
   ]
  },
  {
   "cell_type": "markdown",
   "metadata": {
    "pycharm": {}
   },
   "source": [
    "## Validate the schema\n",
    "\n",
    "The command line tool can check that the linkage schema is valid:"
   ]
  },
  {
   "cell_type": "code",
   "execution_count": 7,
   "metadata": {
    "pycharm": {
     "is_executing": false
    },
    "tags": [
     "nbval-ignore-output"
    ]
   },
   "outputs": [
    {
     "name": "stdout",
     "output_type": "stream",
     "text": [
      "\u001b[32mschema is valid\u001b[0m\r\n"
     ]
    }
   ],
   "source": [
    "!clkutil validate-schema \"_static/febrl_schema_v3_overweight.json\""
   ]
  },
  {
   "cell_type": "markdown",
   "metadata": {
    "pycharm": {}
   },
   "source": [
    "## Hash the data\n",
    "\n",
    "We can now hash our Personally Identifiable Information (PII) data from the CSV file using our defined linkage schema. We must provide one *secret* to this command - this secret has to be used by both parties hashing data. For this toy example we will use the secret _'secret'_, for real data, make sure that the secret contains enough entropy, as knowledge of this secret is sufficient to reconstruct the PII information from a CLK!\n",
    "\n",
    "Also, **do not share this secret with anyone, except the other participating party.**"
   ]
  },
  {
   "cell_type": "code",
   "execution_count": 8,
   "metadata": {
    "pycharm": {
     "is_executing": false
    }
   },
   "outputs": [
    {
     "name": "stdout",
     "output_type": "stream",
     "text": [
      "\u001b[31mCLK data written to clks_a.json\u001b[0m\r\n"
     ]
    }
   ],
   "source": [
<<<<<<< HEAD
    "!clkutil hash \"PII_a.csv\" secret \"_static/febrl_schema_v2_overweight.json\" \"clks_a.json\""
=======
    "!clkutil hash \"PII_a.csv\" key1 key2 \"_static/febrl_schema_v3_overweight.json\" \"clks_a.json\""
>>>>>>> 1270e347
   ]
  },
  {
   "cell_type": "markdown",
   "metadata": {
    "pycharm": {}
   },
   "source": [
    "## Inspect the output\n",
    "\n",
    "clkhash has hashed the PII, creating a Cryptographic Longterm Key for each entity. The stats output shows that the mean popcount (number of bits set) is quite high (949 out of 1024) which can effect accuracy.\n",
    "\n",
    "You can reduce the popcount by modify the  _'strategy'_ for the different fields. It allows to tune the contribution of a column to the CLK. This can be used to de-emphasise columns which are less suitable for linkage (e.g. information that changes frequently)."
   ]
  },
  {
   "cell_type": "code",
   "execution_count": 9,
   "metadata": {
    "pycharm": {
     "is_executing": false
    }
   },
   "outputs": [
    {
     "name": "stdout",
     "output_type": "stream",
     "text": [
      "    --------------------------------------------------------------------------------------------------------------------------\r\n",
      "    |                                                       popcounts                                                        |\r\n",
      "    --------------------------------------------------------------------------------------------------------------------------\r\n",
      "\r\n",
      " 593| \u001b[39m \u001b[39m\u001b[39m \u001b[39m\u001b[39m \u001b[39m\u001b[39m \u001b[39m\u001b[39m \u001b[39m\u001b[39m \u001b[39m\u001b[39m \u001b[39m\u001b[39m \u001b[39m\u001b[39m \u001b[39m\u001b[39m \u001b[39m\u001b[39m \u001b[39m\u001b[39m \u001b[39m\u001b[39m \u001b[39m\u001b[39m \u001b[39m\u001b[39m \u001b[39m\u001b[39m \u001b[39m\u001b[39m \u001b[39m\u001b[39m \u001b[39m\u001b[39m \u001b[39m\u001b[39m \u001b[39m\u001b[39m \u001b[39m\u001b[39m \u001b[39m\u001b[39m \u001b[39m\u001b[39m \u001b[39m\u001b[39m \u001b[39m\u001b[39m \u001b[39m\u001b[39m \u001b[39m\u001b[39m \u001b[39m\u001b[39m \u001b[39m\u001b[39m \u001b[39m\u001b[39m \u001b[39m\u001b[39m \u001b[39m\u001b[39m \u001b[39m\u001b[39m \u001b[39m\u001b[39m \u001b[39m\u001b[39m \u001b[39m\u001b[39m \u001b[39m\u001b[39m \u001b[39m\u001b[39m \u001b[39m\u001b[39m \u001b[39m\u001b[39m \u001b[39m\u001b[39m \u001b[39m\u001b[39m \u001b[39m\u001b[39m \u001b[39m\u001b[39m \u001b[39m\u001b[39m \u001b[39m\u001b[39m \u001b[39m\u001b[39m \u001b[39m\u001b[39m \u001b[39m\u001b[39m \u001b[39m\u001b[39m \u001b[39m\u001b[39mo\u001b[39m\u001b[39m \u001b[39m\u001b[39m \u001b[39m\u001b[39m \u001b[39m\u001b[39m \u001b[39m\u001b[39m \u001b[39m\u001b[39m \u001b[39m\u001b[39m \u001b[39m\u001b[39m \u001b[39m\r\n",
      " 562| \u001b[39m \u001b[39m\u001b[39m \u001b[39m\u001b[39m \u001b[39m\u001b[39m \u001b[39m\u001b[39m \u001b[39m\u001b[39m \u001b[39m\u001b[39m \u001b[39m\u001b[39m \u001b[39m\u001b[39m \u001b[39m\u001b[39m \u001b[39m\u001b[39m \u001b[39m\u001b[39m \u001b[39m\u001b[39m \u001b[39m\u001b[39m \u001b[39m\u001b[39m \u001b[39m\u001b[39m \u001b[39m\u001b[39m \u001b[39m\u001b[39m \u001b[39m\u001b[39m \u001b[39m\u001b[39m \u001b[39m\u001b[39m \u001b[39m\u001b[39m \u001b[39m\u001b[39m \u001b[39m\u001b[39m \u001b[39m\u001b[39m \u001b[39m\u001b[39m \u001b[39m\u001b[39m \u001b[39m\u001b[39m \u001b[39m\u001b[39m \u001b[39m\u001b[39m \u001b[39m\u001b[39m \u001b[39m\u001b[39m \u001b[39m\u001b[39m \u001b[39m\u001b[39m \u001b[39m\u001b[39m \u001b[39m\u001b[39m \u001b[39m\u001b[39m \u001b[39m\u001b[39m \u001b[39m\u001b[39m \u001b[39m\u001b[39m \u001b[39m\u001b[39m \u001b[39m\u001b[39m \u001b[39m\u001b[39m \u001b[39m\u001b[39m \u001b[39m\u001b[39m \u001b[39m\u001b[39m \u001b[39m\u001b[39m \u001b[39m\u001b[39m \u001b[39m\u001b[39m \u001b[39m\u001b[39m \u001b[39m\u001b[39m \u001b[39m\u001b[39mo\u001b[39m\u001b[39m \u001b[39m\u001b[39m \u001b[39m\u001b[39m \u001b[39m\u001b[39m \u001b[39m\u001b[39m \u001b[39m\u001b[39m \u001b[39m\u001b[39m \u001b[39m\u001b[39m \u001b[39m\r\n",
      " 531| \u001b[39m \u001b[39m\u001b[39m \u001b[39m\u001b[39m \u001b[39m\u001b[39m \u001b[39m\u001b[39m \u001b[39m\u001b[39m \u001b[39m\u001b[39m \u001b[39m\u001b[39m \u001b[39m\u001b[39m \u001b[39m\u001b[39m \u001b[39m\u001b[39m \u001b[39m\u001b[39m \u001b[39m\u001b[39m \u001b[39m\u001b[39m \u001b[39m\u001b[39m \u001b[39m\u001b[39m \u001b[39m\u001b[39m \u001b[39m\u001b[39m \u001b[39m\u001b[39m \u001b[39m\u001b[39m \u001b[39m\u001b[39m \u001b[39m\u001b[39m \u001b[39m\u001b[39m \u001b[39m\u001b[39m \u001b[39m\u001b[39m \u001b[39m\u001b[39m \u001b[39m\u001b[39m \u001b[39m\u001b[39m \u001b[39m\u001b[39m \u001b[39m\u001b[39m \u001b[39m\u001b[39m \u001b[39m\u001b[39m \u001b[39m\u001b[39m \u001b[39m\u001b[39m \u001b[39m\u001b[39m \u001b[39m\u001b[39m \u001b[39m\u001b[39m \u001b[39m\u001b[39m \u001b[39m\u001b[39m \u001b[39m\u001b[39m \u001b[39m\u001b[39m \u001b[39m\u001b[39m \u001b[39m\u001b[39m \u001b[39m\u001b[39m \u001b[39m\u001b[39m \u001b[39m\u001b[39m \u001b[39m\u001b[39m \u001b[39m\u001b[39m \u001b[39m\u001b[39m \u001b[39m\u001b[39m \u001b[39m\u001b[39m \u001b[39m\u001b[39mo\u001b[39m\u001b[39m \u001b[39m\u001b[39m \u001b[39m\u001b[39m \u001b[39m\u001b[39m \u001b[39m\u001b[39m \u001b[39m\u001b[39m \u001b[39m\u001b[39m \u001b[39m\u001b[39m \u001b[39m\r\n",
      " 500| \u001b[39m \u001b[39m\u001b[39m \u001b[39m\u001b[39m \u001b[39m\u001b[39m \u001b[39m\u001b[39m \u001b[39m\u001b[39m \u001b[39m\u001b[39m \u001b[39m\u001b[39m \u001b[39m\u001b[39m \u001b[39m\u001b[39m \u001b[39m\u001b[39m \u001b[39m\u001b[39m \u001b[39m\u001b[39m \u001b[39m\u001b[39m \u001b[39m\u001b[39m \u001b[39m\u001b[39m \u001b[39m\u001b[39m \u001b[39m\u001b[39m \u001b[39m\u001b[39m \u001b[39m\u001b[39m \u001b[39m\u001b[39m \u001b[39m\u001b[39m \u001b[39m\u001b[39m \u001b[39m\u001b[39m \u001b[39m\u001b[39m \u001b[39m\u001b[39m \u001b[39m\u001b[39m \u001b[39m\u001b[39m \u001b[39m\u001b[39m \u001b[39m\u001b[39m \u001b[39m\u001b[39m \u001b[39m\u001b[39m \u001b[39m\u001b[39m \u001b[39m\u001b[39m \u001b[39m\u001b[39m \u001b[39m\u001b[39m \u001b[39m\u001b[39m \u001b[39m\u001b[39m \u001b[39m\u001b[39m \u001b[39m\u001b[39m \u001b[39m\u001b[39m \u001b[39m\u001b[39m \u001b[39m\u001b[39m \u001b[39m\u001b[39m \u001b[39m\u001b[39m \u001b[39m\u001b[39m \u001b[39m\u001b[39m \u001b[39m\u001b[39m \u001b[39m\u001b[39mo\u001b[39m\u001b[39m \u001b[39m\u001b[39m \u001b[39m\u001b[39mo\u001b[39m\u001b[39m \u001b[39m\u001b[39m \u001b[39m\u001b[39m \u001b[39m\u001b[39m \u001b[39m\u001b[39m \u001b[39m\u001b[39m \u001b[39m\u001b[39m \u001b[39m\u001b[39m \u001b[39m\r\n",
      " 469| \u001b[39m \u001b[39m\u001b[39m \u001b[39m\u001b[39m \u001b[39m\u001b[39m \u001b[39m\u001b[39m \u001b[39m\u001b[39m \u001b[39m\u001b[39m \u001b[39m\u001b[39m \u001b[39m\u001b[39m \u001b[39m\u001b[39m \u001b[39m\u001b[39m \u001b[39m\u001b[39m \u001b[39m\u001b[39m \u001b[39m\u001b[39m \u001b[39m\u001b[39m \u001b[39m\u001b[39m \u001b[39m\u001b[39m \u001b[39m\u001b[39m \u001b[39m\u001b[39m \u001b[39m\u001b[39m \u001b[39m\u001b[39m \u001b[39m\u001b[39m \u001b[39m\u001b[39m \u001b[39m\u001b[39m \u001b[39m\u001b[39m \u001b[39m\u001b[39m \u001b[39m\u001b[39m \u001b[39m\u001b[39m \u001b[39m\u001b[39m \u001b[39m\u001b[39m \u001b[39m\u001b[39m \u001b[39m\u001b[39m \u001b[39m\u001b[39m \u001b[39m\u001b[39m \u001b[39m\u001b[39m \u001b[39m\u001b[39m \u001b[39m\u001b[39m \u001b[39m\u001b[39m \u001b[39m\u001b[39m \u001b[39m\u001b[39m \u001b[39m\u001b[39m \u001b[39m\u001b[39m \u001b[39m\u001b[39m \u001b[39m\u001b[39m \u001b[39m\u001b[39m \u001b[39m\u001b[39m \u001b[39m\u001b[39m \u001b[39m\u001b[39m \u001b[39m\u001b[39mo\u001b[39m\u001b[39m \u001b[39m\u001b[39m \u001b[39m\u001b[39mo\u001b[39m\u001b[39m \u001b[39m\u001b[39m \u001b[39m\u001b[39m \u001b[39m\u001b[39m \u001b[39m\u001b[39m \u001b[39m\u001b[39m \u001b[39m\u001b[39m \u001b[39m\u001b[39m \u001b[39m\r\n",
      " 437| \u001b[39m \u001b[39m\u001b[39m \u001b[39m\u001b[39m \u001b[39m\u001b[39m \u001b[39m\u001b[39m \u001b[39m\u001b[39m \u001b[39m\u001b[39m \u001b[39m\u001b[39m \u001b[39m\u001b[39m \u001b[39m\u001b[39m \u001b[39m\u001b[39m \u001b[39m\u001b[39m \u001b[39m\u001b[39m \u001b[39m\u001b[39m \u001b[39m\u001b[39m \u001b[39m\u001b[39m \u001b[39m\u001b[39m \u001b[39m\u001b[39m \u001b[39m\u001b[39m \u001b[39m\u001b[39m \u001b[39m\u001b[39m \u001b[39m\u001b[39m \u001b[39m\u001b[39m \u001b[39m\u001b[39m \u001b[39m\u001b[39m \u001b[39m\u001b[39m \u001b[39m\u001b[39m \u001b[39m\u001b[39m \u001b[39m\u001b[39m \u001b[39m\u001b[39m \u001b[39m\u001b[39m \u001b[39m\u001b[39m \u001b[39m\u001b[39m \u001b[39m\u001b[39m \u001b[39m\u001b[39m \u001b[39m\u001b[39m \u001b[39m\u001b[39m \u001b[39m\u001b[39m \u001b[39m\u001b[39m \u001b[39m\u001b[39m \u001b[39m\u001b[39m \u001b[39m\u001b[39m \u001b[39m\u001b[39m \u001b[39m\u001b[39m \u001b[39m\u001b[39m \u001b[39m\u001b[39m \u001b[39m\u001b[39m \u001b[39m\u001b[39m \u001b[39m\u001b[39mo\u001b[39m\u001b[39m \u001b[39m\u001b[39mo\u001b[39m\u001b[39mo\u001b[39m\u001b[39m \u001b[39m\u001b[39m \u001b[39m\u001b[39m \u001b[39m\u001b[39m \u001b[39m\u001b[39m \u001b[39m\u001b[39m \u001b[39m\u001b[39m \u001b[39m\u001b[39m \u001b[39m\r\n",
      " 406| \u001b[39m \u001b[39m\u001b[39m \u001b[39m\u001b[39m \u001b[39m\u001b[39m \u001b[39m\u001b[39m \u001b[39m\u001b[39m \u001b[39m\u001b[39m \u001b[39m\u001b[39m \u001b[39m\u001b[39m \u001b[39m\u001b[39m \u001b[39m\u001b[39m \u001b[39m\u001b[39m \u001b[39m\u001b[39m \u001b[39m\u001b[39m \u001b[39m\u001b[39m \u001b[39m\u001b[39m \u001b[39m\u001b[39m \u001b[39m\u001b[39m \u001b[39m\u001b[39m \u001b[39m\u001b[39m \u001b[39m\u001b[39m \u001b[39m\u001b[39m \u001b[39m\u001b[39m \u001b[39m\u001b[39m \u001b[39m\u001b[39m \u001b[39m\u001b[39m \u001b[39m\u001b[39m \u001b[39m\u001b[39m \u001b[39m\u001b[39m \u001b[39m\u001b[39m \u001b[39m\u001b[39m \u001b[39m\u001b[39m \u001b[39m\u001b[39m \u001b[39m\u001b[39m \u001b[39m\u001b[39m \u001b[39m\u001b[39m \u001b[39m\u001b[39m \u001b[39m\u001b[39m \u001b[39m\u001b[39m \u001b[39m\u001b[39m \u001b[39m\u001b[39m \u001b[39m\u001b[39m \u001b[39m\u001b[39m \u001b[39m\u001b[39m \u001b[39m\u001b[39m \u001b[39m\u001b[39m \u001b[39m\u001b[39m \u001b[39m\u001b[39m \u001b[39m\u001b[39mo\u001b[39m\u001b[39m \u001b[39m\u001b[39mo\u001b[39m\u001b[39mo\u001b[39m\u001b[39m \u001b[39m\u001b[39m \u001b[39m\u001b[39m \u001b[39m\u001b[39m \u001b[39m\u001b[39m \u001b[39m\u001b[39m \u001b[39m\u001b[39m \u001b[39m\u001b[39m \u001b[39m\r\n",
      " 375| \u001b[39m \u001b[39m\u001b[39m \u001b[39m\u001b[39m \u001b[39m\u001b[39m \u001b[39m\u001b[39m \u001b[39m\u001b[39m \u001b[39m\u001b[39m \u001b[39m\u001b[39m \u001b[39m\u001b[39m \u001b[39m\u001b[39m \u001b[39m\u001b[39m \u001b[39m\u001b[39m \u001b[39m\u001b[39m \u001b[39m\u001b[39m \u001b[39m\u001b[39m \u001b[39m\u001b[39m \u001b[39m\u001b[39m \u001b[39m\u001b[39m \u001b[39m\u001b[39m \u001b[39m\u001b[39m \u001b[39m\u001b[39m \u001b[39m\u001b[39m \u001b[39m\u001b[39m \u001b[39m\u001b[39m \u001b[39m\u001b[39m \u001b[39m\u001b[39m \u001b[39m\u001b[39m \u001b[39m\u001b[39m \u001b[39m\u001b[39m \u001b[39m\u001b[39m \u001b[39m\u001b[39m \u001b[39m\u001b[39m \u001b[39m\u001b[39m \u001b[39m\u001b[39m \u001b[39m\u001b[39m \u001b[39m\u001b[39m \u001b[39m\u001b[39m \u001b[39m\u001b[39m \u001b[39m\u001b[39m \u001b[39m\u001b[39m \u001b[39m\u001b[39m \u001b[39m\u001b[39m \u001b[39m\u001b[39m \u001b[39m\u001b[39m \u001b[39m\u001b[39m \u001b[39m\u001b[39m \u001b[39m\u001b[39m \u001b[39m\u001b[39m \u001b[39m\u001b[39mo\u001b[39m\u001b[39mo\u001b[39m\u001b[39mo\u001b[39m\u001b[39mo\u001b[39m\u001b[39m \u001b[39m\u001b[39mo\u001b[39m\u001b[39m \u001b[39m\u001b[39m \u001b[39m\u001b[39m \u001b[39m\u001b[39m \u001b[39m\u001b[39m \u001b[39m\u001b[39m \u001b[39m\r\n",
      " 344| \u001b[39m \u001b[39m\u001b[39m \u001b[39m\u001b[39m \u001b[39m\u001b[39m \u001b[39m\u001b[39m \u001b[39m\u001b[39m \u001b[39m\u001b[39m \u001b[39m\u001b[39m \u001b[39m\u001b[39m \u001b[39m\u001b[39m \u001b[39m\u001b[39m \u001b[39m\u001b[39m \u001b[39m\u001b[39m \u001b[39m\u001b[39m \u001b[39m\u001b[39m \u001b[39m\u001b[39m \u001b[39m\u001b[39m \u001b[39m\u001b[39m \u001b[39m\u001b[39m \u001b[39m\u001b[39m \u001b[39m\u001b[39m \u001b[39m\u001b[39m \u001b[39m\u001b[39m \u001b[39m\u001b[39m \u001b[39m\u001b[39m \u001b[39m\u001b[39m \u001b[39m\u001b[39m \u001b[39m\u001b[39m \u001b[39m\u001b[39m \u001b[39m\u001b[39m \u001b[39m\u001b[39m \u001b[39m\u001b[39m \u001b[39m\u001b[39m \u001b[39m\u001b[39m \u001b[39m\u001b[39m \u001b[39m\u001b[39m \u001b[39m\u001b[39m \u001b[39m\u001b[39m \u001b[39m\u001b[39m \u001b[39m\u001b[39m \u001b[39m\u001b[39m \u001b[39m\u001b[39m \u001b[39m\u001b[39m \u001b[39m\u001b[39m \u001b[39m\u001b[39m \u001b[39m\u001b[39m \u001b[39m\u001b[39m \u001b[39m\u001b[39m \u001b[39m\u001b[39mo\u001b[39m\u001b[39mo\u001b[39m\u001b[39mo\u001b[39m\u001b[39mo\u001b[39m\u001b[39mo\u001b[39m\u001b[39mo\u001b[39m\u001b[39m \u001b[39m\u001b[39m \u001b[39m\u001b[39m \u001b[39m\u001b[39m \u001b[39m\u001b[39m \u001b[39m\u001b[39m \u001b[39m\r\n",
      " 313| \u001b[39m \u001b[39m\u001b[39m \u001b[39m\u001b[39m \u001b[39m\u001b[39m \u001b[39m\u001b[39m \u001b[39m\u001b[39m \u001b[39m\u001b[39m \u001b[39m\u001b[39m \u001b[39m\u001b[39m \u001b[39m\u001b[39m \u001b[39m\u001b[39m \u001b[39m\u001b[39m \u001b[39m\u001b[39m \u001b[39m\u001b[39m \u001b[39m\u001b[39m \u001b[39m\u001b[39m \u001b[39m\u001b[39m \u001b[39m\u001b[39m \u001b[39m\u001b[39m \u001b[39m\u001b[39m \u001b[39m\u001b[39m \u001b[39m\u001b[39m \u001b[39m\u001b[39m \u001b[39m\u001b[39m \u001b[39m\u001b[39m \u001b[39m\u001b[39m \u001b[39m\u001b[39m \u001b[39m\u001b[39m \u001b[39m\u001b[39m \u001b[39m\u001b[39m \u001b[39m\u001b[39m \u001b[39m\u001b[39m \u001b[39m\u001b[39m \u001b[39m\u001b[39m \u001b[39m\u001b[39m \u001b[39m\u001b[39m \u001b[39m\u001b[39m \u001b[39m\u001b[39m \u001b[39m\u001b[39m \u001b[39m\u001b[39m \u001b[39m\u001b[39m \u001b[39m\u001b[39m \u001b[39m\u001b[39m \u001b[39m\u001b[39m \u001b[39m\u001b[39m \u001b[39m\u001b[39m \u001b[39m\u001b[39m \u001b[39m\u001b[39m \u001b[39m\u001b[39mo\u001b[39m\u001b[39mo\u001b[39m\u001b[39mo\u001b[39m\u001b[39mo\u001b[39m\u001b[39mo\u001b[39m\u001b[39mo\u001b[39m\u001b[39m \u001b[39m\u001b[39m \u001b[39m\u001b[39m \u001b[39m\u001b[39m \u001b[39m\u001b[39m \u001b[39m\u001b[39m \u001b[39m\r\n",
      " 281| \u001b[39m \u001b[39m\u001b[39m \u001b[39m\u001b[39m \u001b[39m\u001b[39m \u001b[39m\u001b[39m \u001b[39m\u001b[39m \u001b[39m\u001b[39m \u001b[39m\u001b[39m \u001b[39m\u001b[39m \u001b[39m\u001b[39m \u001b[39m\u001b[39m \u001b[39m\u001b[39m \u001b[39m\u001b[39m \u001b[39m\u001b[39m \u001b[39m\u001b[39m \u001b[39m\u001b[39m \u001b[39m\u001b[39m \u001b[39m\u001b[39m \u001b[39m\u001b[39m \u001b[39m\u001b[39m \u001b[39m\u001b[39m \u001b[39m\u001b[39m \u001b[39m\u001b[39m \u001b[39m\u001b[39m \u001b[39m\u001b[39m \u001b[39m\u001b[39m \u001b[39m\u001b[39m \u001b[39m\u001b[39m \u001b[39m\u001b[39m \u001b[39m\u001b[39m \u001b[39m\u001b[39m \u001b[39m\u001b[39m \u001b[39m\u001b[39m \u001b[39m\u001b[39m \u001b[39m\u001b[39m \u001b[39m\u001b[39m \u001b[39m\u001b[39m \u001b[39m\u001b[39m \u001b[39m\u001b[39m \u001b[39m\u001b[39m \u001b[39m\u001b[39m \u001b[39m\u001b[39m \u001b[39m\u001b[39m \u001b[39m\u001b[39m \u001b[39m\u001b[39m \u001b[39m\u001b[39m \u001b[39m\u001b[39mo\u001b[39m\u001b[39m \u001b[39m\u001b[39mo\u001b[39m\u001b[39mo\u001b[39m\u001b[39mo\u001b[39m\u001b[39mo\u001b[39m\u001b[39mo\u001b[39m\u001b[39mo\u001b[39m\u001b[39m \u001b[39m\u001b[39m \u001b[39m\u001b[39m \u001b[39m\u001b[39m \u001b[39m\u001b[39m \u001b[39m\u001b[39m \u001b[39m\r\n",
      " 250| \u001b[39m \u001b[39m\u001b[39m \u001b[39m\u001b[39m \u001b[39m\u001b[39m \u001b[39m\u001b[39m \u001b[39m\u001b[39m \u001b[39m\u001b[39m \u001b[39m\u001b[39m \u001b[39m\u001b[39m \u001b[39m\u001b[39m \u001b[39m\u001b[39m \u001b[39m\u001b[39m \u001b[39m\u001b[39m \u001b[39m\u001b[39m \u001b[39m\u001b[39m \u001b[39m\u001b[39m \u001b[39m\u001b[39m \u001b[39m\u001b[39m \u001b[39m\u001b[39m \u001b[39m\u001b[39m \u001b[39m\u001b[39m \u001b[39m\u001b[39m \u001b[39m\u001b[39m \u001b[39m\u001b[39m \u001b[39m\u001b[39m \u001b[39m\u001b[39m \u001b[39m\u001b[39m \u001b[39m\u001b[39m \u001b[39m\u001b[39m \u001b[39m\u001b[39m \u001b[39m\u001b[39m \u001b[39m\u001b[39m \u001b[39m\u001b[39m \u001b[39m\u001b[39m \u001b[39m\u001b[39m \u001b[39m\u001b[39m \u001b[39m\u001b[39m \u001b[39m\u001b[39m \u001b[39m\u001b[39m \u001b[39m\u001b[39m \u001b[39m\u001b[39m \u001b[39m\u001b[39m \u001b[39m\u001b[39m \u001b[39m\u001b[39m \u001b[39m\u001b[39m \u001b[39m\u001b[39m \u001b[39m\u001b[39mo\u001b[39m\u001b[39mo\u001b[39m\u001b[39mo\u001b[39m\u001b[39mo\u001b[39m\u001b[39mo\u001b[39m\u001b[39mo\u001b[39m\u001b[39mo\u001b[39m\u001b[39mo\u001b[39m\u001b[39m \u001b[39m\u001b[39m \u001b[39m\u001b[39m \u001b[39m\u001b[39m \u001b[39m\u001b[39m \u001b[39m\u001b[39m \u001b[39m\r\n",
      " 219| \u001b[39m \u001b[39m\u001b[39m \u001b[39m\u001b[39m \u001b[39m\u001b[39m \u001b[39m\u001b[39m \u001b[39m\u001b[39m \u001b[39m\u001b[39m \u001b[39m\u001b[39m \u001b[39m\u001b[39m \u001b[39m\u001b[39m \u001b[39m\u001b[39m \u001b[39m\u001b[39m \u001b[39m\u001b[39m \u001b[39m\u001b[39m \u001b[39m\u001b[39m \u001b[39m\u001b[39m \u001b[39m\u001b[39m \u001b[39m\u001b[39m \u001b[39m\u001b[39m \u001b[39m\u001b[39m \u001b[39m\u001b[39m \u001b[39m\u001b[39m \u001b[39m\u001b[39m \u001b[39m\u001b[39m \u001b[39m\u001b[39m \u001b[39m\u001b[39m \u001b[39m\u001b[39m \u001b[39m\u001b[39m \u001b[39m\u001b[39m \u001b[39m\u001b[39m \u001b[39m\u001b[39m \u001b[39m\u001b[39m \u001b[39m\u001b[39m \u001b[39m\u001b[39m \u001b[39m\u001b[39m \u001b[39m\u001b[39m \u001b[39m\u001b[39m \u001b[39m\u001b[39m \u001b[39m\u001b[39m \u001b[39m\u001b[39m \u001b[39m\u001b[39m \u001b[39m\u001b[39m \u001b[39m\u001b[39m \u001b[39m\u001b[39m \u001b[39m\u001b[39m \u001b[39m\u001b[39m \u001b[39m\u001b[39mo\u001b[39m\u001b[39mo\u001b[39m\u001b[39mo\u001b[39m\u001b[39mo\u001b[39m\u001b[39mo\u001b[39m\u001b[39mo\u001b[39m\u001b[39mo\u001b[39m\u001b[39mo\u001b[39m\u001b[39m \u001b[39m\u001b[39m \u001b[39m\u001b[39m \u001b[39m\u001b[39m \u001b[39m\u001b[39m \u001b[39m\u001b[39m \u001b[39m\r\n",
      " 188| \u001b[39m \u001b[39m\u001b[39m \u001b[39m\u001b[39m \u001b[39m\u001b[39m \u001b[39m\u001b[39m \u001b[39m\u001b[39m \u001b[39m\u001b[39m \u001b[39m\u001b[39m \u001b[39m\u001b[39m \u001b[39m\u001b[39m \u001b[39m\u001b[39m \u001b[39m\u001b[39m \u001b[39m\u001b[39m \u001b[39m\u001b[39m \u001b[39m\u001b[39m \u001b[39m\u001b[39m \u001b[39m\u001b[39m \u001b[39m\u001b[39m \u001b[39m\u001b[39m \u001b[39m\u001b[39m \u001b[39m\u001b[39m \u001b[39m\u001b[39m \u001b[39m\u001b[39m \u001b[39m\u001b[39m \u001b[39m\u001b[39m \u001b[39m\u001b[39m \u001b[39m\u001b[39m \u001b[39m\u001b[39m \u001b[39m\u001b[39m \u001b[39m\u001b[39m \u001b[39m\u001b[39m \u001b[39m\u001b[39m \u001b[39m\u001b[39m \u001b[39m\u001b[39m \u001b[39m\u001b[39m \u001b[39m\u001b[39m \u001b[39m\u001b[39m \u001b[39m\u001b[39m \u001b[39m\u001b[39m \u001b[39m\u001b[39m \u001b[39m\u001b[39m \u001b[39m\u001b[39m \u001b[39m\u001b[39m \u001b[39m\u001b[39m \u001b[39m\u001b[39m \u001b[39m\u001b[39m \u001b[39m\u001b[39mo\u001b[39m\u001b[39mo\u001b[39m\u001b[39mo\u001b[39m\u001b[39mo\u001b[39m\u001b[39mo\u001b[39m\u001b[39mo\u001b[39m\u001b[39mo\u001b[39m\u001b[39mo\u001b[39m\u001b[39m \u001b[39m\u001b[39m \u001b[39m\u001b[39m \u001b[39m\u001b[39m \u001b[39m\u001b[39m \u001b[39m\u001b[39m \u001b[39m\r\n",
      " 157| \u001b[39m \u001b[39m\u001b[39m \u001b[39m\u001b[39m \u001b[39m\u001b[39m \u001b[39m\u001b[39m \u001b[39m\u001b[39m \u001b[39m\u001b[39m \u001b[39m\u001b[39m \u001b[39m\u001b[39m \u001b[39m\u001b[39m \u001b[39m\u001b[39m \u001b[39m\u001b[39m \u001b[39m\u001b[39m \u001b[39m\u001b[39m \u001b[39m\u001b[39m \u001b[39m\u001b[39m \u001b[39m\u001b[39m \u001b[39m\u001b[39m \u001b[39m\u001b[39m \u001b[39m\u001b[39m \u001b[39m\u001b[39m \u001b[39m\u001b[39m \u001b[39m\u001b[39m \u001b[39m\u001b[39m \u001b[39m\u001b[39m \u001b[39m\u001b[39m \u001b[39m\u001b[39m \u001b[39m\u001b[39m \u001b[39m\u001b[39m \u001b[39m\u001b[39m \u001b[39m\u001b[39m \u001b[39m\u001b[39m \u001b[39m\u001b[39m \u001b[39m\u001b[39m \u001b[39m\u001b[39m \u001b[39m\u001b[39m \u001b[39m\u001b[39m \u001b[39m\u001b[39m \u001b[39m\u001b[39m \u001b[39m\u001b[39m \u001b[39m\u001b[39m \u001b[39m\u001b[39m \u001b[39m\u001b[39m \u001b[39m\u001b[39m \u001b[39m\u001b[39mo\u001b[39m\u001b[39m \u001b[39m\u001b[39mo\u001b[39m\u001b[39mo\u001b[39m\u001b[39mo\u001b[39m\u001b[39mo\u001b[39m\u001b[39mo\u001b[39m\u001b[39mo\u001b[39m\u001b[39mo\u001b[39m\u001b[39mo\u001b[39m\u001b[39mo\u001b[39m\u001b[39m \u001b[39m\u001b[39m \u001b[39m\u001b[39m \u001b[39m\u001b[39m \u001b[39m\u001b[39m \u001b[39m\r\n",
      " 125| \u001b[39m \u001b[39m\u001b[39m \u001b[39m\u001b[39m \u001b[39m\u001b[39m \u001b[39m\u001b[39m \u001b[39m\u001b[39m \u001b[39m\u001b[39m \u001b[39m\u001b[39m \u001b[39m\u001b[39m \u001b[39m\u001b[39m \u001b[39m\u001b[39m \u001b[39m\u001b[39m \u001b[39m\u001b[39m \u001b[39m\u001b[39m \u001b[39m\u001b[39m \u001b[39m\u001b[39m \u001b[39m\u001b[39m \u001b[39m\u001b[39m \u001b[39m\u001b[39m \u001b[39m\u001b[39m \u001b[39m\u001b[39m \u001b[39m\u001b[39m \u001b[39m\u001b[39m \u001b[39m\u001b[39m \u001b[39m\u001b[39m \u001b[39m\u001b[39m \u001b[39m\u001b[39m \u001b[39m\u001b[39m \u001b[39m\u001b[39m \u001b[39m\u001b[39m \u001b[39m\u001b[39m \u001b[39m\u001b[39m \u001b[39m\u001b[39m \u001b[39m\u001b[39m \u001b[39m\u001b[39m \u001b[39m\u001b[39m \u001b[39m\u001b[39m \u001b[39m\u001b[39m \u001b[39m\u001b[39m \u001b[39m\u001b[39m \u001b[39m\u001b[39m \u001b[39m\u001b[39mo\u001b[39m\u001b[39m \u001b[39m\u001b[39m \u001b[39m\u001b[39mo\u001b[39m\u001b[39mo\u001b[39m\u001b[39mo\u001b[39m\u001b[39mo\u001b[39m\u001b[39mo\u001b[39m\u001b[39mo\u001b[39m\u001b[39mo\u001b[39m\u001b[39mo\u001b[39m\u001b[39mo\u001b[39m\u001b[39mo\u001b[39m\u001b[39mo\u001b[39m\u001b[39m \u001b[39m\u001b[39m \u001b[39m\u001b[39m \u001b[39m\u001b[39m \u001b[39m\u001b[39m \u001b[39m\r\n",
      "  94| \u001b[39m \u001b[39m\u001b[39m \u001b[39m\u001b[39m \u001b[39m\u001b[39m \u001b[39m\u001b[39m \u001b[39m\u001b[39m \u001b[39m\u001b[39m \u001b[39m\u001b[39m \u001b[39m\u001b[39m \u001b[39m\u001b[39m \u001b[39m\u001b[39m \u001b[39m\u001b[39m \u001b[39m\u001b[39m \u001b[39m\u001b[39m \u001b[39m\u001b[39m \u001b[39m\u001b[39m \u001b[39m\u001b[39m \u001b[39m\u001b[39m \u001b[39m\u001b[39m \u001b[39m\u001b[39m \u001b[39m\u001b[39m \u001b[39m\u001b[39m \u001b[39m\u001b[39m \u001b[39m\u001b[39m \u001b[39m\u001b[39m \u001b[39m\u001b[39m \u001b[39m\u001b[39m \u001b[39m\u001b[39m \u001b[39m\u001b[39m \u001b[39m\u001b[39m \u001b[39m\u001b[39m \u001b[39m\u001b[39m \u001b[39m\u001b[39m \u001b[39m\u001b[39m \u001b[39m\u001b[39m \u001b[39m\u001b[39m \u001b[39m\u001b[39m \u001b[39m\u001b[39m \u001b[39m\u001b[39m \u001b[39m\u001b[39mo\u001b[39m\u001b[39m \u001b[39m\u001b[39mo\u001b[39m\u001b[39mo\u001b[39m\u001b[39m \u001b[39m\u001b[39mo\u001b[39m\u001b[39mo\u001b[39m\u001b[39mo\u001b[39m\u001b[39mo\u001b[39m\u001b[39mo\u001b[39m\u001b[39mo\u001b[39m\u001b[39mo\u001b[39m\u001b[39mo\u001b[39m\u001b[39mo\u001b[39m\u001b[39mo\u001b[39m\u001b[39mo\u001b[39m\u001b[39mo\u001b[39m\u001b[39mo\u001b[39m\u001b[39m \u001b[39m\u001b[39m \u001b[39m\u001b[39m \u001b[39m\r\n",
      "  63| \u001b[39m \u001b[39m\u001b[39m \u001b[39m\u001b[39m \u001b[39m\u001b[39m \u001b[39m\u001b[39m \u001b[39m\u001b[39m \u001b[39m\u001b[39m \u001b[39m\u001b[39m \u001b[39m\u001b[39m \u001b[39m\u001b[39m \u001b[39m\u001b[39m \u001b[39m\u001b[39m \u001b[39m\u001b[39m \u001b[39m\u001b[39m \u001b[39m\u001b[39m \u001b[39m\u001b[39m \u001b[39m\u001b[39m \u001b[39m\u001b[39m \u001b[39m\u001b[39m \u001b[39m\u001b[39m \u001b[39m\u001b[39m \u001b[39m\u001b[39m \u001b[39m\u001b[39m \u001b[39m\u001b[39m \u001b[39m\u001b[39m \u001b[39m\u001b[39m \u001b[39m\u001b[39m \u001b[39m\u001b[39m \u001b[39m\u001b[39m \u001b[39m\u001b[39m \u001b[39m\u001b[39m \u001b[39m\u001b[39m \u001b[39m\u001b[39m \u001b[39m\u001b[39m \u001b[39m\u001b[39m \u001b[39m\u001b[39m \u001b[39m\u001b[39mo\u001b[39m\u001b[39mo\u001b[39m\u001b[39mo\u001b[39m\u001b[39mo\u001b[39m\u001b[39mo\u001b[39m\u001b[39mo\u001b[39m\u001b[39mo\u001b[39m\u001b[39mo\u001b[39m\u001b[39mo\u001b[39m\u001b[39mo\u001b[39m\u001b[39mo\u001b[39m\u001b[39mo\u001b[39m\u001b[39mo\u001b[39m\u001b[39mo\u001b[39m\u001b[39mo\u001b[39m\u001b[39mo\u001b[39m\u001b[39mo\u001b[39m\u001b[39mo\u001b[39m\u001b[39mo\u001b[39m\u001b[39mo\u001b[39m\u001b[39mo\u001b[39m\u001b[39m \u001b[39m\u001b[39m \u001b[39m\u001b[39m \u001b[39m\r\n",
      "  32| \u001b[39m \u001b[39m\u001b[39m \u001b[39m\u001b[39m \u001b[39m\u001b[39m \u001b[39m\u001b[39m \u001b[39m\u001b[39m \u001b[39m\u001b[39m \u001b[39m\u001b[39m \u001b[39m\u001b[39m \u001b[39m\u001b[39m \u001b[39m\u001b[39m \u001b[39m\u001b[39m \u001b[39m\u001b[39m \u001b[39m\u001b[39m \u001b[39m\u001b[39m \u001b[39m\u001b[39m \u001b[39m\u001b[39m \u001b[39m\u001b[39m \u001b[39m\u001b[39m \u001b[39m\u001b[39m \u001b[39m\u001b[39m \u001b[39m\u001b[39m \u001b[39m\u001b[39m \u001b[39m\u001b[39m \u001b[39m\u001b[39m \u001b[39m\u001b[39m \u001b[39m\u001b[39m \u001b[39m\u001b[39m \u001b[39m\u001b[39m \u001b[39m\u001b[39m \u001b[39m\u001b[39m \u001b[39m\u001b[39m \u001b[39m\u001b[39m \u001b[39m\u001b[39m \u001b[39m\u001b[39mo\u001b[39m\u001b[39mo\u001b[39m\u001b[39mo\u001b[39m\u001b[39mo\u001b[39m\u001b[39mo\u001b[39m\u001b[39mo\u001b[39m\u001b[39mo\u001b[39m\u001b[39mo\u001b[39m\u001b[39mo\u001b[39m\u001b[39mo\u001b[39m\u001b[39mo\u001b[39m\u001b[39mo\u001b[39m\u001b[39mo\u001b[39m\u001b[39mo\u001b[39m\u001b[39mo\u001b[39m\u001b[39mo\u001b[39m\u001b[39mo\u001b[39m\u001b[39mo\u001b[39m\u001b[39mo\u001b[39m\u001b[39mo\u001b[39m\u001b[39mo\u001b[39m\u001b[39mo\u001b[39m\u001b[39mo\u001b[39m\u001b[39mo\u001b[39m\u001b[39m \u001b[39m\u001b[39m \u001b[39m\r\n",
      "   1| \u001b[39mo\u001b[39m\u001b[39m \u001b[39m\u001b[39m \u001b[39m\u001b[39mo\u001b[39m\u001b[39m \u001b[39m\u001b[39m \u001b[39m\u001b[39m \u001b[39m\u001b[39m \u001b[39m\u001b[39m \u001b[39m\u001b[39mo\u001b[39m\u001b[39m \u001b[39m\u001b[39m \u001b[39m\u001b[39m \u001b[39m\u001b[39m \u001b[39m\u001b[39m \u001b[39m\u001b[39m \u001b[39m\u001b[39m \u001b[39m\u001b[39mo\u001b[39m\u001b[39mo\u001b[39m\u001b[39mo\u001b[39m\u001b[39mo\u001b[39m\u001b[39mo\u001b[39m\u001b[39mo\u001b[39m\u001b[39mo\u001b[39m\u001b[39mo\u001b[39m\u001b[39mo\u001b[39m\u001b[39mo\u001b[39m\u001b[39mo\u001b[39m\u001b[39mo\u001b[39m\u001b[39mo\u001b[39m\u001b[39mo\u001b[39m\u001b[39mo\u001b[39m\u001b[39mo\u001b[39m\u001b[39mo\u001b[39m\u001b[39mo\u001b[39m\u001b[39mo\u001b[39m\u001b[39mo\u001b[39m\u001b[39mo\u001b[39m\u001b[39mo\u001b[39m\u001b[39mo\u001b[39m\u001b[39mo\u001b[39m\u001b[39mo\u001b[39m\u001b[39mo\u001b[39m\u001b[39mo\u001b[39m\u001b[39mo\u001b[39m\u001b[39mo\u001b[39m\u001b[39mo\u001b[39m\u001b[39mo\u001b[39m\u001b[39mo\u001b[39m\u001b[39mo\u001b[39m\u001b[39mo\u001b[39m\u001b[39mo\u001b[39m\u001b[39mo\u001b[39m\u001b[39mo\u001b[39m\u001b[39mo\u001b[39m\u001b[39mo\u001b[39m\u001b[39mo\u001b[39m\u001b[39mo\u001b[39m\u001b[39mo\u001b[39m\u001b[39mo\u001b[39m\r\n",
      "     ------------------------------------------------------------\r\n",
      "\u001b[39m     \u001b[39m8 8 8 8 8 8 8 8 8 8 8 8 8 8 8 9 9 9 9 9 9 9 9 9 9 9 9 9 9 9 \r\n",
      "\u001b[39m     \u001b[39m3 3 3 4 4 5 5 6 6 7 7 8 8 9 9 0 0 1 1 2 2 3 3 4 4 5 5 6 6 7 \r\n",
      "\u001b[39m     \u001b[39m0 4 9 4 9 4 9 3 8 3 8 3 8 2 7 2 7 2 7 1 6 1 6 1 6 0 5 0 5 0 \r\n",
      "\u001b[39m     \u001b[39m  . . . . . . . . . . . . . . . . . . . . . . . . . . . . . \r\n",
      "\u001b[39m     \u001b[39m  8 6 5 3 1 0 8 6 5 3 1 0 8 6 5 3 1 0 8 6 5 3 1 0 8 6 5 3 1 \r\n",
      "\r\n",
      "-------------------------\r\n",
      "|        Summary        |\r\n",
      "-------------------------\r\n",
      "|   observations: 5000  |\r\n",
      "| min value: 830.000000 |\r\n",
      "|   mean : 944.245800   |\r\n",
      "| max value: 975.000000 |\r\n",
      "-------------------------\r\n"
     ]
    }
   ],
   "source": [
    "!clkutil describe \"clks_a.json\""
   ]
  },
  {
   "cell_type": "markdown",
   "metadata": {
    "pycharm": {}
   },
   "source": [
    "First, we will reduce the value of *bits_per_feature* for each feature."
   ]
  },
  {
   "cell_type": "code",
   "execution_count": 10,
   "metadata": {
    "pycharm": {
     "is_executing": false
    }
   },
   "outputs": [
    {
     "name": "stdout",
     "output_type": "stream",
     "text": [
      "{\n",
      "  \"version\": 2,\n",
      "  \"clkConfig\": {\n",
      "    \"l\": 1024,\n",
      "    \"kdf\": {\n",
      "      \"type\": \"HKDF\",\n",
      "      \"hash\": \"SHA256\",\n",
      "        \"info\": \"c2NoZW1hX2V4YW1wbGU=\",\n",
      "        \"salt\": \"SCbL2zHNnmsckfzchsNkZY9XoHk96P/G5nUBrM7ybymlEFsMV6PAeDZCNp3rfNUPCtLDMOGQHG4pCQpfhiHCyA==\",\n",
      "        \"keySize\": 64\n",
      "    }\n",
      "  },\n",
      "  \"features\": [\n",
      "    {\n",
      "      \"identifier\": \"rec_id\",\n",
      "      \"ignored\": true\n",
      "    },\n",
      "    {\n",
      "      \"identifier\": \"given_name\",\n",
      "      \"format\": { \"type\": \"string\", \"encoding\": \"utf-8\", \"maxLength\": 64 },\n",
      "      \"hashing\": { \"ngram\": 2, \"strategy\": {\"numBits\": 200}, \"hash\": {\"type\": \"doubleHash\"} }\n",
      "    },\n",
      "    {\n",
      "      \"identifier\": \"surname\",\n",
      "      \"format\": { \"type\": \"string\", \"encoding\": \"utf-8\", \"maxLength\": 64 },\n",
      "      \"hashing\": { \"ngram\": 2, \"strategy\": {\"numBits\": 200}, \"hash\": {\"type\": \"doubleHash\"} }\n",
      "    },\n",
      "    {\n",
      "      \"identifier\": \"street_number\",\n",
      "      \"format\": { \"type\": \"integer\" },\n",
      "      \"hashing\": { \"ngram\": 1, \"positional\": true, \"strategy\": {\"numBits\": 200}, \"missingValue\": {\"sentinel\": \"\"} }\n",
      "    },\n",
      "    {\n",
      "      \"identifier\": \"address_1\",\n",
      "      \"format\": { \"type\": \"string\", \"encoding\": \"utf-8\" },\n",
      "      \"hashing\": { \"ngram\": 2, \"strategy\": {\"numBits\":  200} }\n",
      "    },\n",
      "    {\n",
      "      \"identifier\": \"address_2\",\n",
      "      \"format\": { \"type\": \"string\", \"encoding\": \"utf-8\" },\n",
      "      \"hashing\": { \"ngram\": 2, \"strategy\": {\"numBits\":  200} }\n",
      "    },\n",
      "    {\n",
      "      \"identifier\": \"suburb\",\n",
      "      \"format\": { \"type\": \"string\", \"encoding\": \"utf-8\" },\n",
      "      \"hashing\": { \"ngram\": 2, \"strategy\": {\"numBits\":  200} }\n",
      "    },\n",
      "    {\n",
      "      \"identifier\": \"postcode\",\n",
      "      \"format\": { \"type\": \"integer\", \"minimum\": 100, \"maximum\": 9999 },\n",
      "      \"hashing\": { \"ngram\": 1, \"positional\": true, \"strategy\": {\"numBits\":  200} }\n",
      "    },\n",
      "    {\n",
      "      \"identifier\": \"state\",\n",
      "      \"format\": { \"type\": \"string\", \"encoding\": \"utf-8\", \"maxLength\": 3 },\n",
      "      \"hashing\": { \"ngram\": 2, \"strategy\": {\"numBits\": 200} }\n",
      "    },\n",
      "    {\n",
      "      \"identifier\": \"date_of_birth\",\n",
      "      \"format\": { \"type\": \"integer\" },\n",
      "      \"hashing\": { \"ngram\": 1, \"positional\": true, \"strategy\": {\"numBits\":  200}, \"missingValue\": {\"sentinel\": \"\"} }\n",
      "    },\n",
      "    {\n",
      "      \"identifier\": \"soc_sec_id\",\n",
      "      \"ignored\": true\n",
      "    }\n",
      "  ]\n",
      "}\n",
      "\n"
     ]
    }
   ],
   "source": [
    "with open(\"_static/febrl_schema_v3_reduced.json\") as f:\n",
    "    print(f.read())"
   ]
  },
  {
   "cell_type": "code",
   "execution_count": 11,
   "metadata": {
    "pycharm": {
     "is_executing": false
    }
   },
   "outputs": [
    {
     "name": "stdout",
     "output_type": "stream",
     "text": [
      "\u001b[31mCLK data written to clks_a.json\u001b[0m\r\n"
     ]
    }
   ],
   "source": [
<<<<<<< HEAD
    "!clkutil hash \"PII_a.csv\" secret \"_static/febrl_schema_v2_reduced.json\" \"clks_a.json\""
=======
    "!clkutil hash \"PII_a.csv\" key1 key2 \"_static/febrl_schema_v3_reduced.json\" \"clks_a.json\""
>>>>>>> 1270e347
   ]
  },
  {
   "cell_type": "markdown",
   "metadata": {
    "pycharm": {}
   },
   "source": [
    "And now we will modify the `bits_per_feature` values again, this time de-emphasising the contribution of the address related columns."
   ]
  },
  {
   "cell_type": "code",
   "execution_count": 12,
   "metadata": {
    "pycharm": {
     "is_executing": false
    }
   },
   "outputs": [
    {
     "name": "stdout",
     "output_type": "stream",
     "text": [
      "{\n",
      "  \"version\": 2,\n",
      "  \"clkConfig\": {\n",
      "    \"l\": 1024,\n",
      "    \"kdf\": {\n",
      "      \"type\": \"HKDF\",\n",
      "      \"hash\": \"SHA256\",\n",
      "        \"info\": \"c2NoZW1hX2V4YW1wbGU=\",\n",
      "        \"salt\": \"SCbL2zHNnmsckfzchsNkZY9XoHk96P/G5nUBrM7ybymlEFsMV6PAeDZCNp3rfNUPCtLDMOGQHG4pCQpfhiHCyA==\",\n",
      "        \"keySize\": 64\n",
      "    }\n",
      "  },\n",
      "  \"features\": [\n",
      "    {\n",
      "      \"identifier\": \"rec_id\",\n",
      "      \"ignored\": true\n",
      "    },\n",
      "    {\n",
      "      \"identifier\": \"given_name\",\n",
      "      \"format\": { \"type\": \"string\", \"encoding\": \"utf-8\", \"maxLength\": 64 },\n",
      "      \"hashing\": { \"ngram\": 2, \"strategy\": {\"numBits\": 200}, \"hash\": {\"type\": \"doubleHash\"} }\n",
      "    },\n",
      "    {\n",
      "      \"identifier\": \"surname\",\n",
      "      \"format\": { \"type\": \"string\", \"encoding\": \"utf-8\", \"maxLength\": 64 },\n",
      "      \"hashing\": { \"ngram\": 2, \"strategy\": {\"numBits\": 200}, \"hash\": {\"type\": \"doubleHash\"} }\n",
      "    },\n",
      "    {\n",
      "      \"identifier\": \"street_number\",\n",
      "      \"format\": { \"type\": \"integer\" },\n",
      "      \"hashing\": { \"ngram\": 1, \"positional\": true, \"strategy\": {\"numBits\": 100}, \"missingValue\": {\"sentinel\": \"\"} }\n",
      "    },\n",
      "    {\n",
      "      \"identifier\": \"address_1\",\n",
      "      \"format\": { \"type\": \"string\", \"encoding\": \"utf-8\" },\n",
      "      \"hashing\": { \"ngram\": 2, \"strategy\": {\"numBits\":  100} }\n",
      "    },\n",
      "    {\n",
      "      \"identifier\": \"address_2\",\n",
      "      \"format\": { \"type\": \"string\", \"encoding\": \"utf-8\" },\n",
      "      \"hashing\": { \"ngram\": 2, \"strategy\": {\"numBits\":  100} }\n",
      "    },\n",
      "    {\n",
      "      \"identifier\": \"suburb\",\n",
      "      \"format\": { \"type\": \"string\", \"encoding\": \"utf-8\" },\n",
      "      \"hashing\": { \"ngram\": 2, \"strategy\": {\"numBits\":  100} }\n",
      "    },\n",
      "    {\n",
      "      \"identifier\": \"postcode\",\n",
      "      \"format\": { \"type\": \"integer\", \"minimum\": 50, \"maximum\": 9999 },\n",
      "      \"hashing\": { \"ngram\": 1, \"positional\": true, \"strategy\": {\"numBits\":  100} }\n",
      "    },\n",
      "    {\n",
      "      \"identifier\": \"state\",\n",
      "      \"format\": { \"type\": \"string\", \"encoding\":  \"utf-8\"},\n",
      "      \"hashing\": {\"ngram\": 2, \"positional\": true, \"strategy\": {\"numBits\": 100}, \"missingValue\": {\"sentinel\":  \"\"}\n",
      "      }\n",
      "    },\n",
      "    {\n",
      "      \"identifier\": \"date_of_birth\",\n",
      "      \"format\": { \"type\": \"integer\" },\n",
      "      \"hashing\": { \"ngram\": 1, \"positional\": true, \"strategy\": {\"numBits\":  200}, \"missingValue\": {\"sentinel\": \"\"} }\n",
      "    },\n",
      "    {\n",
      "      \"identifier\": \"soc_sec_id\",\n",
      "      \"ignored\": true\n",
      "    }\n",
      "  ]\n",
      "}\n",
      "\n"
     ]
    }
   ],
   "source": [
    "with open(\"_static/febrl_schema_v3_final.json\") as f:\n",
    "    print(f.read())"
   ]
  },
  {
   "cell_type": "code",
   "execution_count": 13,
   "metadata": {
    "pycharm": {
     "is_executing": false
    }
   },
   "outputs": [
    {
     "name": "stdout",
     "output_type": "stream",
     "text": [
      "\u001b[31mCLK data written to clks_a.json\u001b[0m\r\n"
     ]
    }
   ],
   "source": [
<<<<<<< HEAD
    "!clkutil hash \"PII_a.csv\" secret \"_static/febrl_schema_v2_final.json\" \"clks_a.json\""
=======
    "!clkutil hash \"PII_a.csv\" key1 key2 \"_static/febrl_schema_v3_final.json\" \"clks_a.json\""
>>>>>>> 1270e347
   ]
  },
  {
   "cell_type": "markdown",
   "metadata": {
    "pycharm": {}
   },
   "source": [
    "Great, now approximately half the bits are set in each CLK. \n",
    "\n",
    "Each CLK is serialized in a JSON friendly base64 format:"
   ]
  },
  {
   "cell_type": "code",
   "execution_count": 14,
   "metadata": {
    "pycharm": {
     "is_executing": false
    }
   },
   "outputs": [
    {
     "data": {
      "text/plain": [
       "'eliv99lhdvGu27399h/5bV+NHSvr+Yf/EObeO/+32f9RsWvu/0Y1f3Jvyvj+12pp9De18P9dSA8/3xztXqiTXvt/+pFVb3+vVeRiR3+Z//X3v9XzE/9/u/X//6P9qMumsbnl+f1y9U93ON+99f6Pf5WX13zR/nN/0/9yo//v2Hk='"
      ]
     },
     "execution_count": 14,
     "metadata": {},
     "output_type": "execute_result"
    }
   ],
   "source": [
    "# If you have jq tool installed:\n",
    "#!jq .clks[0] clks_a.json\n",
    "\n",
    "import json\n",
    "json.load(open(\"clks_a.json\"))['clks'][0]"
   ]
  },
  {
   "cell_type": "markdown",
   "metadata": {
    "pycharm": {}
   },
   "source": [
    "## Hash data set B\n",
    "\n",
    "Now we hash the second dataset using the same keys and same schema."
   ]
  },
  {
   "cell_type": "code",
   "execution_count": 15,
   "metadata": {
    "pycharm": {
     "is_executing": false
    }
   },
   "outputs": [
    {
     "name": "stdout",
     "output_type": "stream",
     "text": [
      "\u001b[31mCLK data written to clks_b.json\u001b[0m\r\n"
     ]
    }
   ],
   "source": [
    "dfB.to_csv(\"PII_b.csv\")\n",
    "\n",
<<<<<<< HEAD
    "!clkutil hash \"PII_b.csv\" secret \"_static/febrl_schema_v2_final.json\" \"clks_b.json\""
=======
    "!clkutil hash \"PII_b.csv\" key1 key2 \"_static/febrl_schema_v3_final.json\" \"clks_b.json\""
>>>>>>> 1270e347
   ]
  },
  {
   "cell_type": "markdown",
   "metadata": {
    "pycharm": {}
   },
   "source": [
    "## Find matches between the two sets of CLKs\n",
    "\n",
    "We have generated two sets of CLKs which represent entity information in a privacy-preserving way. The more similar two CLKs are, the more likely it is that they represent the same entity.\n",
    "\n",
    "For this task we will use the entity service, which is provided by Data61. \n",
    "The necessary steps are as follows:\n",
    "- The analyst creates a new project with the output type 'mapping'. They will receive a set of credentials from the server.\n",
    "- The analyst then distributes the `update_tokens` to the participating data providers.\n",
    "- The data providers then individually upload their respective CLKs.\n",
    "- The analyst can create *runs* with various thresholds (and other settings)\n",
    "- After the entity service successfully computed the mapping, it can be accessed by providing the `result_token`\n",
    "\n",
    "First we check the status of an entity service:"
   ]
  },
  {
   "cell_type": "code",
   "execution_count": 16,
   "metadata": {
    "pycharm": {
     "is_executing": false
    }
   },
   "outputs": [
    {
     "name": "stdout",
     "output_type": "stream",
     "text": [
      "{\"project_count\": 762, \"rate\": 382537, \"status\": \"ok\"}\r\n"
     ]
    }
   ],
   "source": [
    "SERVER = 'https://testing.es.data61.xyz'\n",
    "\n",
    "!clkutil status --server={SERVER}"
   ]
  },
  {
   "cell_type": "markdown",
   "metadata": {
    "pycharm": {}
   },
   "source": [
    "The analyst creates a new project on the entity service by providing the hashing schema and result type. The server returns a set of credentials which provide access to the further steps for project."
   ]
  },
  {
   "cell_type": "code",
   "execution_count": 17,
   "metadata": {
    "pycharm": {
     "is_executing": false
    }
   },
   "outputs": [
    {
     "name": "stdout",
     "output_type": "stream",
     "text": [
      "\u001b[31mProject created\u001b[0m\r\n"
     ]
    }
   ],
   "source": [
    "!clkutil create-project --server={SERVER} --schema \"_static/febrl_schema_v3_final.json\" --output \"credentials.json\" --type \"mapping\" --name \"tutorial\""
   ]
  },
  {
   "cell_type": "markdown",
   "metadata": {
    "pycharm": {}
   },
   "source": [
    "The returned credentials contain a \n",
    "- `project_id`, which identifies the project\n",
    "- `result_token`, which gives access to the mapping result, once computed\n",
    "- `upload_tokens`, one for each provider, allows uploading CLKs."
   ]
  },
  {
   "cell_type": "code",
   "execution_count": 18,
   "metadata": {
    "pycharm": {
     "is_executing": false
    }
   },
   "outputs": [
    {
     "name": "stdout",
     "output_type": "stream",
     "text": [
      "{\n",
      "    \"project_id\": \"48519ee16c9545fbe9de07923ed08e6593ee686fab137e28\",\n",
      "    \"result_token\": \"b75b06afcf4ed7b15542dea1f2c30eb4f95f35ccefd954ff\",\n",
      "    \"update_tokens\": [\n",
      "        \"da3cbe8f0e606153bce5769c6dc3dae0e3e9758f1d333a86\",\n",
      "        \"e1a3f9bf47947b9dfd5b6c90c70c63e3428d2729f6ac3a07\"\n",
      "    ]\n",
      "}\n"
     ]
    }
   ],
   "source": [
    "credentials = json.load(open(\"credentials.json\", 'rt'))\n",
    "print(json.dumps(credentials, indent=4))"
   ]
  },
  {
   "cell_type": "markdown",
   "metadata": {
    "pycharm": {}
   },
   "source": [
    "### Uploading the CLKs to the entity service\n",
    "Each party individually uploads its respective CLKs to the entity service. They need to provide the `resource_id`, which identifies the correct mapping, and an `update_token`."
   ]
  },
  {
   "cell_type": "code",
   "execution_count": 19,
   "metadata": {
    "pycharm": {
     "is_executing": false
    }
   },
   "outputs": [],
   "source": [
    "!clkutil upload \\\n",
    "       --project=\"{credentials['project_id']}\" \\\n",
    "        --apikey=\"{credentials['update_tokens'][0]}\" \\\n",
    "        --output \"upload_a.json\" \\\n",
    "        --server=\"{SERVER}\" \\\n",
    "       \"clks_a.json\""
   ]
  },
  {
   "cell_type": "code",
   "execution_count": 20,
   "metadata": {
    "pycharm": {
     "is_executing": false
    }
   },
   "outputs": [],
   "source": [
    "!clkutil upload \\\n",
    "       --project=\"{credentials['project_id']}\" \\\n",
    "        --apikey=\"{credentials['update_tokens'][1]}\" \\\n",
    "        --output \"upload_b.json\" \\\n",
    "        --server=\"{SERVER}\" \\\n",
    "       \"clks_b.json\""
   ]
  },
  {
   "cell_type": "markdown",
   "metadata": {
    "pycharm": {}
   },
   "source": [
    "Now that the CLK data has been uploaded the analyst can create one or more *runs*. Here we will start by calculating a mapping with a threshold of `0.9`:"
   ]
  },
  {
   "cell_type": "code",
   "execution_count": 21,
   "metadata": {
    "pycharm": {
     "is_executing": false
    }
   },
   "outputs": [
    {
     "name": "stdout",
     "output_type": "stream",
     "text": [
      "\u001b[31mConnecting to Entity Matching Server: https://testing.es.data61.xyz\u001b[0m\r\n"
     ]
    }
   ],
   "source": [
    "!clkutil create --verbose  \\\n",
    "    --server=\"{SERVER}\" \\\n",
    "    --output \"run_info.json\" \\\n",
    "    --threshold=0.9 \\\n",
    "    --project=\"{credentials['project_id']}\" \\\n",
    "    --apikey=\"{credentials['result_token']}\" \\\n",
    "    --name=\"CLI tutorial run A\""
   ]
  },
  {
   "cell_type": "code",
   "execution_count": 22,
   "metadata": {
    "pycharm": {
     "is_executing": false
    }
   },
   "outputs": [
    {
     "data": {
      "text/plain": [
       "{'name': 'CLI tutorial run A',\n",
       " 'notes': 'Run created by clkhash 0.14.0',\n",
       " 'run_id': '3e9c0d304ba499edffa9293a56bd0dabc7eb7ee0985347e0',\n",
       " 'threshold': 0.9}"
      ]
     },
     "execution_count": 22,
     "metadata": {},
     "output_type": "execute_result"
    }
   ],
   "source": [
    "run_info = json.load(open(\"run_info.json\", 'rt'))\n",
    "run_info"
   ]
  },
  {
   "cell_type": "markdown",
   "metadata": {
    "pycharm": {}
   },
   "source": [
    "## Results\n",
    "\n",
    "Now after some delay (depending on the size) we can fetch the results. This can be done with clkutil:"
   ]
  },
  {
   "cell_type": "code",
   "execution_count": 23,
   "metadata": {
    "pycharm": {
     "is_executing": false
    },
    "tags": [
     "nbval-ignore-output"
    ]
   },
   "outputs": [
    {
     "name": "stdout",
     "output_type": "stream",
     "text": [
      "\u001b[31mState: running\n",
      "Stage (2/3): compute similarity scores\n",
      "Progress: 100.00%\u001b[0m\n",
      "\u001b[31mState: running\n",
      "Stage (3/3): compute output\u001b[0m\n",
      "\u001b[31mState: completed\n",
      "Stage (3/3): compute output\u001b[0m\n",
      "\u001b[31mDownloading result\u001b[0m\n",
      "\u001b[31mReceived result\u001b[0m\n"
     ]
    }
   ],
   "source": [
    "!clkutil results --watch \\\n",
    "        --project=\"{credentials['project_id']}\" \\\n",
    "        --apikey=\"{credentials['result_token']}\" \\\n",
    "        --run=\"{run_info['run_id']}\" \\\n",
    "        --server=\"{SERVER}\" \\\n",
    "        --output results.txt"
   ]
  },
  {
   "cell_type": "code",
   "execution_count": 24,
   "metadata": {
    "pycharm": {
     "is_executing": false
    }
   },
   "outputs": [
    {
     "name": "stdout",
     "output_type": "stream",
     "text": [
      "The service linked 4051 entities.\n"
     ]
    }
   ],
   "source": [
    "with open(\"results.txt\") as f:\n",
    "    str_mapping = json.load(f)['mapping']\n",
    "\n",
    "mapping = {int(k): int(v) for k,v in str_mapping.items()}\n",
    "print('The service linked {} entities.'.format(len(mapping)))"
   ]
  },
  {
   "cell_type": "markdown",
   "metadata": {
    "pycharm": {}
   },
   "source": [
    "Let's investigate some of those matches and the overall matching quality. In this case we have the ground truth so we can compute the precision, recall, and accuracy."
   ]
  },
  {
   "cell_type": "code",
   "execution_count": 25,
   "metadata": {
    "pycharm": {
     "is_executing": false
    }
   },
   "outputs": [],
   "source": [
    "with open(\"PII_a.csv\", 'rt') as f:\n",
    "    a_raw = f.readlines()\n",
    "with open(\"PII_b.csv\", 'rt') as f:\n",
    "    b_raw = f.readlines()\n",
    "\n",
    "num_entities = len(b_raw) - 1\n",
    "\n",
    "def describe_accuracy(mapping, show_examples=False):\n",
    "    if show_examples:\n",
    "        print('idx_a, idx_b,     rec_id_a,       rec_id_b')\n",
    "        print('---------------------------------------------')\n",
    "        for a_i in range(10):\n",
    "            if a_i in mapping:\n",
    "                a_data = a_raw[a_i + 1].split(',')\n",
    "                b_data = b_raw[mapping[a_i] + 1].split(',')\n",
    "                print('{:3}, {:6}, {:>15}, {:>15}'.format(a_i+1, mapping[a_i]+1, a_data[0], b_data[0]))\n",
    "        print('---------------------------------------------')\n",
    "    \n",
    "    TP = 0; FP = 0; TN = 0; FN = 0\n",
    "    for a_i in range(num_entities):\n",
    "        if a_i in mapping:\n",
    "            if a_raw[a_i + 1].split(',')[0].split('-')[1] == b_raw[mapping[a_i] + 1].split(',')[0].split('-')[1]:\n",
    "                TP += 1\n",
    "            else:\n",
    "                FP += 1\n",
    "                # as we only report one mapping for each element in PII_a, \n",
    "                # then a wrong mapping is not only a false positive, but \n",
    "                # also a false negative, as we won't report the true mapping.\n",
    "                FN += 1 \n",
    "        else:\n",
    "            FN += 1 # every element in PII_a has a partner in PII_b\n",
    "\n",
    "\n",
    "    print('Precision: {:.2f}, Recall: {:.2f}, Accuracy: {:.2f}'.format(\n",
    "        TP/(TP+FP), \n",
    "        TP/(TP+FN), \n",
    "        (TP+TN)/(TP+TN+FP+FN)))"
   ]
  },
  {
   "cell_type": "code",
   "execution_count": 26,
   "metadata": {
    "pycharm": {
     "is_executing": false
    }
   },
   "outputs": [
    {
     "name": "stdout",
     "output_type": "stream",
     "text": [
      "idx_a, idx_b,     rec_id_a,       rec_id_b\n",
      "---------------------------------------------\n",
      "  2,   2751,    rec-1016-org,  rec-1016-dup-0\n",
      "  3,   4657,    rec-4405-org,  rec-4405-dup-0\n",
      "  4,   4120,    rec-1288-org,  rec-1288-dup-0\n",
      "  5,   3307,    rec-3585-org,  rec-3585-dup-0\n",
      "  6,   2306,     rec-298-org,   rec-298-dup-0\n",
      "  7,   3945,    rec-1985-org,  rec-1985-dup-0\n",
      "  8,    993,    rec-2404-org,  rec-2404-dup-0\n",
      "  9,   4613,    rec-1473-org,  rec-1473-dup-0\n",
      " 10,   3630,     rec-453-org,   rec-453-dup-0\n",
      "---------------------------------------------\n",
      "Precision: 1.00, Recall: 0.81, Accuracy: 0.81\n"
     ]
    }
   ],
   "source": [
    "describe_accuracy(mapping, True)"
   ]
  },
  {
   "cell_type": "markdown",
   "metadata": {
    "pycharm": {}
   },
   "source": [
    "Precision tells us about how many of the found matches are actual matches. The score of 1.0 means that we did perfectly in this respect, however, **recall**, the measure of how many of the actual matches were correctly identified, is quite low with only 81%.\n",
    "\n",
    "Let's go back and create another mapping with a `threshold` value of `0.8`."
   ]
  },
  {
   "cell_type": "code",
   "execution_count": 27,
   "metadata": {
    "pycharm": {
     "is_executing": false
    }
   },
   "outputs": [
    {
     "name": "stdout",
     "output_type": "stream",
     "text": [
      "\u001b[31mConnecting to Entity Matching Server: https://testing.es.data61.xyz\u001b[0m\r\n"
     ]
    }
   ],
   "source": [
    "!clkutil create --verbose  \\\n",
    "    --server=\"{SERVER}\" \\\n",
    "    --output \"run_info.json\" \\\n",
    "    --threshold=0.8 \\\n",
    "    --project=\"{credentials['project_id']}\" \\\n",
    "    --apikey=\"{credentials['result_token']}\" \\\n",
    "    --name=\"CLI tutorial run B\"\n",
    "\n",
    "run_info = json.load(open('run_info.json', 'rt'))"
   ]
  },
  {
   "cell_type": "code",
   "execution_count": 28,
   "metadata": {
    "pycharm": {
     "is_executing": false
    },
    "tags": [
     "nbval-ignore-output"
    ]
   },
   "outputs": [
    {
     "name": "stdout",
     "output_type": "stream",
     "text": [
      "\u001b[31mState: running\n",
      "Stage (2/3): compute similarity scores\n",
      "Progress: 100.00%\u001b[0m\n",
      "\u001b[31mState: running\n",
      "Stage (2/3): compute similarity scores\n",
      "Progress: 100.00%\u001b[0m\n",
      "\u001b[31mState: running\n",
      "Stage (3/3): compute output\u001b[0m\n",
      "\u001b[31mState: completed\n",
      "Stage (3/3): compute output\u001b[0m\n",
      "\u001b[31mDownloading result\u001b[0m\n",
      "\u001b[31mReceived result\u001b[0m\n"
     ]
    }
   ],
   "source": [
    "!clkutil results --watch \\\n",
    "        --project=\"{credentials['project_id']}\" \\\n",
    "        --apikey=\"{credentials['result_token']}\" \\\n",
    "        --run=\"{run_info['run_id']}\" \\\n",
    "        --server=\"{SERVER}\" \\\n",
    "        --output results.txt"
   ]
  },
  {
   "cell_type": "code",
   "execution_count": 29,
   "metadata": {
    "pycharm": {
     "is_executing": false
    }
   },
   "outputs": [
    {
     "name": "stdout",
     "output_type": "stream",
     "text": [
      "The service linked 4962 entities.\n",
      "Precision: 1.00, Recall: 0.99, Accuracy: 0.99\n"
     ]
    }
   ],
   "source": [
    "with open(\"results.txt\") as f:\n",
    "    str_mapping = json.load(f)['mapping']\n",
    "\n",
    "mapping = {int(k): int(v) for k,v in str_mapping.items()}\n",
    "\n",
    "print('The service linked {} entities.'.format(len(mapping)))\n",
    "describe_accuracy(mapping)"
   ]
  },
  {
   "cell_type": "markdown",
   "metadata": {
    "pycharm": {}
   },
   "source": [
    "Great, for this threshold value we get a precision of 100% and a recall of 99%. \n",
    "\n",
    "The explanation is that when the information about an entity differs slightly in the two datasets (e.g. spelling errors, abbrevations, missing values, ...) then the corresponding CLKs will differ in some number of bits as well. For the datasets in this tutorial the perturbations are such that only 80% of the derived CLK pairs overlap more than 90% (the first threshold). Whereas 99% of all matching pairs overlap more than 80%.\n",
    "\n",
    "If we keep reducing the threshold value, then we will start to observe mistakes in the found matches -- the precision decreases (if an entry in dataset A has no match in dataset B, but we keep reducing the threshold, eventually a comparison with an entry in B will be above the threshold leading to a false match). But at the same time the recall value will keep increasing for a while, as a lower threshold allows for more of the actual matches to be found. However, as our example dataset only contains matches (every entry in A has a match in B), this phenomenon cannot be observered. With the threshold `0.72` we identify all matches but one correctly (at the cost of a longer execution time)."
   ]
  },
  {
   "cell_type": "code",
   "execution_count": 30,
   "metadata": {
    "pycharm": {
     "is_executing": false
    }
   },
   "outputs": [
    {
     "name": "stdout",
     "output_type": "stream",
     "text": [
      "\u001b[31mConnecting to Entity Matching Server: https://testing.es.data61.xyz\u001b[0m\r\n"
     ]
    }
   ],
   "source": [
    "!clkutil create --verbose  \\\n",
    "    --server=\"{SERVER}\" \\\n",
    "    --output \"run_info.json\" \\\n",
    "    --threshold=0.72 \\\n",
    "    --project=\"{credentials['project_id']}\" \\\n",
    "    --apikey=\"{credentials['result_token']}\" \\\n",
    "    --name=\"CLI tutorial run B\"\n",
    "\n",
    "run_info = json.load(open(\"run_info.json\", 'rt'))"
   ]
  },
  {
   "cell_type": "code",
   "execution_count": 31,
   "metadata": {
    "pycharm": {
     "is_executing": false
    },
    "tags": [
     "nbval-ignore-output"
    ]
   },
   "outputs": [
    {
     "name": "stdout",
     "output_type": "stream",
     "text": [
      "\u001b[31mState: queued\n",
      "Stage (2/3): compute similarity scores\u001b[0m\n",
      "\u001b[31mState: queued\n",
      "Stage (2/3): compute similarity scores\u001b[0m\n",
      "\u001b[31mState: running\n",
      "Stage (2/3): compute similarity scores\n",
      "Progress: 0.00%\u001b[0m\n",
      "\u001b[31mState: running\n",
      "Stage (2/3): compute similarity scores\n",
      "Progress: 100.00%\u001b[0m\n",
      "\u001b[31mState: running\n",
      "Stage (2/3): compute similarity scores\u001b[0m\n",
      "\u001b[31mState: running\n",
      "Stage (3/3): compute output\u001b[0m\n",
      "\u001b[31mState: completed\n",
      "Stage (3/3): compute output\u001b[0m\n",
      "\u001b[31mDownloading result\u001b[0m\n",
      "\u001b[31mReceived result\u001b[0m\n"
     ]
    }
   ],
   "source": [
    "!clkutil results --watch \\\n",
    "        --project=\"{credentials['project_id']}\" \\\n",
    "        --apikey=\"{credentials['result_token']}\" \\\n",
    "        --run=\"{run_info['run_id']}\" \\\n",
    "        --server=\"{SERVER}\" \\\n",
    "        --output results.txt"
   ]
  },
  {
   "cell_type": "code",
   "execution_count": 32,
   "metadata": {
    "pycharm": {
     "is_executing": false
    }
   },
   "outputs": [
    {
     "name": "stdout",
     "output_type": "stream",
     "text": [
      "The service linked 4998 entities.\n",
      "Precision: 1.00, Recall: 1.00, Accuracy: 1.00\n"
     ]
    }
   ],
   "source": [
    "with open(\"results.txt\") as f:\n",
    "    str_mapping = json.load(f)['mapping']\n",
    "\n",
    "mapping = {int(k): int(v) for k,v in str_mapping.items()}\n",
    "\n",
    "print('The service linked {} entities.'.format(len(mapping)))\n",
    "describe_accuracy(mapping)"
   ]
  },
  {
   "cell_type": "markdown",
   "metadata": {
    "pycharm": {}
   },
   "source": [
    "It is important to choose an appropriate threshold for the amount of perturbations present in the data.\n",
    "\n",
    "Feel free to go back to the CLK generation and experiment on how different setting will affect the matching quality.\n",
    "\n",
    "## Cleanup\n",
    "\n",
    "Finally to remove the results from the service delete the individual runs, or remove the uploaded data and all runs by deleting the entire project."
   ]
  },
  {
   "cell_type": "code",
   "execution_count": 33,
   "metadata": {
    "pycharm": {
     "is_executing": false
    }
   },
   "outputs": [
    {
     "name": "stdout",
     "output_type": "stream",
     "text": [
      "\u001b[31mRun deleted\u001b[0m\r\n"
     ]
    }
   ],
   "source": [
    "# Deleting a run\n",
    "!clkutil delete --project=\"{credentials['project_id']}\" \\\n",
    "        --apikey=\"{credentials['result_token']}\" \\\n",
    "        --run=\"{run_info['run_id']}\" \\\n",
    "        --server=\"{SERVER}\""
   ]
  },
  {
   "cell_type": "code",
   "execution_count": 34,
   "metadata": {
    "pycharm": {
     "is_executing": false
    }
   },
   "outputs": [
    {
     "name": "stdout",
     "output_type": "stream",
     "text": [
      "\u001b[31mProject deleted\u001b[0m\r\n"
     ]
    }
   ],
   "source": [
    "# Deleting a project\n",
    "!clkutil delete-project --project=\"{credentials['project_id']}\" \\\n",
    "        --apikey=\"{credentials['result_token']}\" \\\n",
    "        --server=\"{SERVER}\""
   ]
  }
 ],
 "metadata": {
  "kernelspec": {
   "display_name": "Python 3",
   "language": "python",
   "name": "python3"
  },
  "language_info": {
   "codemirror_mode": {
    "name": "ipython",
    "version": 3
   },
   "file_extension": ".py",
   "mimetype": "text/x-python",
   "name": "python",
   "nbconvert_exporter": "python",
   "pygments_lexer": "ipython3",
   "version": "3.7.3"
  },
  "pycharm": {
   "stem_cell": {
    "cell_type": "raw",
    "source": [],
    "metadata": {
     "collapsed": false
    }
   }
  }
 },
 "nbformat": 4,
 "nbformat_minor": 2
}<|MERGE_RESOLUTION|>--- conflicted
+++ resolved
@@ -435,11 +435,7 @@
     }
    ],
    "source": [
-<<<<<<< HEAD
-    "!clkutil hash \"PII_a.csv\" secret \"_static/febrl_schema_v2_overweight.json\" \"clks_a.json\""
-=======
-    "!clkutil hash \"PII_a.csv\" key1 key2 \"_static/febrl_schema_v3_overweight.json\" \"clks_a.json\""
->>>>>>> 1270e347
+    "!clkutil hash \"PII_a.csv\" secret \"_static/febrl_schema_v3_overweight.json\" \"clks_a.json\""
    ]
   },
   {
@@ -631,11 +627,7 @@
     }
    ],
    "source": [
-<<<<<<< HEAD
-    "!clkutil hash \"PII_a.csv\" secret \"_static/febrl_schema_v2_reduced.json\" \"clks_a.json\""
-=======
-    "!clkutil hash \"PII_a.csv\" key1 key2 \"_static/febrl_schema_v3_reduced.json\" \"clks_a.json\""
->>>>>>> 1270e347
+    "!clkutil hash \"PII_a.csv\" secret \"_static/febrl_schema_v3_reduced.json\" \"clks_a.json\""
    ]
   },
   {
@@ -756,11 +748,7 @@
     }
    ],
    "source": [
-<<<<<<< HEAD
-    "!clkutil hash \"PII_a.csv\" secret \"_static/febrl_schema_v2_final.json\" \"clks_a.json\""
-=======
-    "!clkutil hash \"PII_a.csv\" key1 key2 \"_static/febrl_schema_v3_final.json\" \"clks_a.json\""
->>>>>>> 1270e347
+    "!clkutil hash \"PII_a.csv\" secret \"_static/febrl_schema_v3_final.json\" \"clks_a.json\""
    ]
   },
   {
@@ -833,11 +821,7 @@
    "source": [
     "dfB.to_csv(\"PII_b.csv\")\n",
     "\n",
-<<<<<<< HEAD
-    "!clkutil hash \"PII_b.csv\" secret \"_static/febrl_schema_v2_final.json\" \"clks_b.json\""
-=======
-    "!clkutil hash \"PII_b.csv\" key1 key2 \"_static/febrl_schema_v3_final.json\" \"clks_b.json\""
->>>>>>> 1270e347
+    "!clkutil hash \"PII_b.csv\" secret \"_static/febrl_schema_v3_final.json\" \"clks_b.json\""
    ]
   },
   {
